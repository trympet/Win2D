--- conflicted
+++ resolved
@@ -1134,70 +1134,6 @@
        </remarks>
     </member>
 
-<<<<<<< HEAD
-    <member name="M:Microsoft.Graphics.Canvas.CanvasDrawingSession.CreateSpriteBatch" Experimental="true" TH2="true">
-      <summary>Creates a new sprite batch for efficiently drawing many CanvasBitmaps.</summary>
-      <remarks>
-        <p>
-          See <see cref="T:Microsoft.Graphics.Canvas.CanvasSpriteBatch" /> for details.
-        </p>
-      </remarks>
-    </member>
-
-    <member name="M:Microsoft.Graphics.Canvas.CanvasDrawingSession.CreateSpriteBatch(Microsoft.Graphics.Canvas.CanvasSpriteSortMode)" Experimental="true" TH2="true">
-      <summary>Creates a new sprite batch for efficiently drawing many CanvasBitmaps with a specific sort mode.</summary>
-      <remarks>
-        <p>
-          The default sortMode is <see cref="F:Microsoft.Graphics.Canvas.CanvasSpriteSortMode.None" />.
-        </p>          
-        <p>
-          See <see cref="T:Microsoft.Graphics.Canvas.CanvasSpriteBatch" /> for details.
-        </p>
-      </remarks>
-    </member>
-
-    <member name="M:Microsoft.Graphics.Canvas.CanvasDrawingSession.CreateSpriteBatch(Microsoft.Graphics.Canvas.CanvasSpriteSortMode,Microsoft.Graphics.Canvas.CanvasImageInterpolation)" Experimental="true" TH2="true">
-      <summary>Creates a new sprite batch for efficiently drawing many CanvasBitmaps with a specific sort mode and interpolation.</summary>
-      <remarks>
-        <p>
-          The default sortMode is <see cref="F:Microsoft.Graphics.Canvas.CanvasSpriteSortMode.None" />.
-        </p>
-        <p>
-          The default interpolation is <see
-          cref="F:Microsoft.Graphics.Canvas.CanvasImageInterpolation.Linear"/>.
-          The only other valid interpolation option is <see
-          cref="F:Microsoft.Graphics.Canvas.CanvasImageInterpolation.NearestNeighbor"/>.
-          Any other values will result in the call failing.
-        </p>
-        <p>
-          See <see cref="T:Microsoft.Graphics.Canvas.CanvasSpriteBatch" /> for details.
-        </p>
-      </remarks>
-    </member>
-
-    <member name="M:Microsoft.Graphics.Canvas.CanvasDrawingSession.CreateSpriteBatch(Microsoft.Graphics.Canvas.CanvasSpriteSortMode,Microsoft.Graphics.Canvas.CanvasImageInterpolation,Microsoft.Graphics.Canvas.CanvasSpriteOptions)" Experimental="true" TH2="true">
-      <summary>Creates a new sprite batch for efficiently drawing many CanvasBitmaps with a specific sort mode, interpolation and options.</summary>
-      <remarks>
-        <p>
-          The default sortMode is <see cref="F:Microsoft.Graphics.Canvas.CanvasSpriteSortMode.None" />.
-        </p>
-        <p>
-          The default interpolation is <see
-          cref="F:Microsoft.Graphics.Canvas.CanvasImageInterpolation.Linear"/>.
-          The only other valid interpolation option is <see
-          cref="F:Microsoft.Graphics.Canvas.CanvasImageInterpolation.NearestNeighbor"/>.
-          Any other values will result in the call failing.
-        </p>
-        <p>
-          The default value for options is <see cref="F:Microsoft.Graphics.Canvas.CanvasSpriteOptions.None"/>.
-        </p>
-        <p>
-          See <see cref="T:Microsoft.Graphics.Canvas.CanvasSpriteBatch" /> for details.
-        </p>
-      </remarks>
-    </member>
-
-=======
     <member name="M:Microsoft.Graphics.Canvas.CanvasDrawingSession.DrawGlyphRun(System.Numerics.Vector2,Microsoft.Graphics.Canvas.Text.CanvasFontFace,System.Single,Microsoft.Graphics.Canvas.Text.CanvasGlyph[],System.Boolean,System.UInt32,Microsoft.Graphics.Canvas.Brushes.ICanvasBrush)">
       <summary>Draws a sequence of text characters which share the same formatting.</summary>
       <remarks>
@@ -1264,7 +1200,68 @@
           </p>
       </remarks>
     </member>    
-    
->>>>>>> 633a1f98
+
+
+    <member name="M:Microsoft.Graphics.Canvas.CanvasDrawingSession.CreateSpriteBatch" Experimental="true" TH2="true">
+      <summary>Creates a new sprite batch for efficiently drawing many CanvasBitmaps.</summary>
+      <remarks>
+        <p>
+          See <see cref="T:Microsoft.Graphics.Canvas.CanvasSpriteBatch" /> for details.
+        </p>
+      </remarks>
+    </member>
+
+    <member name="M:Microsoft.Graphics.Canvas.CanvasDrawingSession.CreateSpriteBatch(Microsoft.Graphics.Canvas.CanvasSpriteSortMode)" Experimental="true" TH2="true">
+      <summary>Creates a new sprite batch for efficiently drawing many CanvasBitmaps with a specific sort mode.</summary>
+      <remarks>
+        <p>
+          The default sortMode is <see cref="F:Microsoft.Graphics.Canvas.CanvasSpriteSortMode.None" />.
+        </p>          
+        <p>
+          See <see cref="T:Microsoft.Graphics.Canvas.CanvasSpriteBatch" /> for details.
+        </p>
+      </remarks>
+    </member>
+
+    <member name="M:Microsoft.Graphics.Canvas.CanvasDrawingSession.CreateSpriteBatch(Microsoft.Graphics.Canvas.CanvasSpriteSortMode,Microsoft.Graphics.Canvas.CanvasImageInterpolation)" Experimental="true" TH2="true">
+      <summary>Creates a new sprite batch for efficiently drawing many CanvasBitmaps with a specific sort mode and interpolation.</summary>
+      <remarks>
+        <p>
+          The default sortMode is <see cref="F:Microsoft.Graphics.Canvas.CanvasSpriteSortMode.None" />.
+        </p>
+        <p>
+          The default interpolation is <see
+          cref="F:Microsoft.Graphics.Canvas.CanvasImageInterpolation.Linear"/>.
+          The only other valid interpolation option is <see
+          cref="F:Microsoft.Graphics.Canvas.CanvasImageInterpolation.NearestNeighbor"/>.
+          Any other values will result in the call failing.
+        </p>
+        <p>
+          See <see cref="T:Microsoft.Graphics.Canvas.CanvasSpriteBatch" /> for details.
+        </p>
+      </remarks>
+    </member>
+
+    <member name="M:Microsoft.Graphics.Canvas.CanvasDrawingSession.CreateSpriteBatch(Microsoft.Graphics.Canvas.CanvasSpriteSortMode,Microsoft.Graphics.Canvas.CanvasImageInterpolation,Microsoft.Graphics.Canvas.CanvasSpriteOptions)" Experimental="true" TH2="true">
+      <summary>Creates a new sprite batch for efficiently drawing many CanvasBitmaps with a specific sort mode, interpolation and options.</summary>
+      <remarks>
+        <p>
+          The default sortMode is <see cref="F:Microsoft.Graphics.Canvas.CanvasSpriteSortMode.None" />.
+        </p>
+        <p>
+          The default interpolation is <see
+          cref="F:Microsoft.Graphics.Canvas.CanvasImageInterpolation.Linear"/>.
+          The only other valid interpolation option is <see
+          cref="F:Microsoft.Graphics.Canvas.CanvasImageInterpolation.NearestNeighbor"/>.
+          Any other values will result in the call failing.
+        </p>
+        <p>
+          The default value for options is <see cref="F:Microsoft.Graphics.Canvas.CanvasSpriteOptions.None"/>.
+        </p>
+        <p>
+          See <see cref="T:Microsoft.Graphics.Canvas.CanvasSpriteBatch" /> for details.
+        </p>
+      </remarks>
+    </member>
   </members>
 </doc>