// Copyright (c) Microsoft Corporation. All rights reserved.
//
// Licensed under the Apache License, Version 2.0 (the "License"); you may
// not use these files except in compliance with the License. You may obtain
// a copy of the License at http://www.apache.org/licenses/LICENSE-2.0
//
// Unless required by applicable law or agreed to in writing, software
// distributed under the License is distributed on an "AS IS" BASIS, WITHOUT
// WARRANTIES OR CONDITIONS OF ANY KIND, either express or implied. See the
// License for the specific language governing permissions and limitations
// under the License.

namespace Microsoft.Graphics.Canvas
{
    runtimeclass CanvasDrawingSession;

    // Workaround MIDL bug with interfaces containing more than 128 methods (1790983).
    // It outputs unwanted RPC proxy/stub prototypes, so we define dummy types to make those compile.
<<<<<<< HEAD
    cpp_quote("typedef int __x_ABI_CWindows_CFoundation_CRect;")
    cpp_quote("typedef int __x_ABI_CMicrosoft_CGraphics_CCanvas_CNumerics_CMatrix3x2;")
    cpp_quote("typedef int __x_ABI_CWindows_CFoundation_CNumerics_CMatrix3x2;")
    cpp_quote("typedef int __x_ABI_CMicrosoft_CGraphics_CCanvas_CCanvasLayerOptions;")
=======
    cpp_quote("typedef int __x_ABI_CMicrosoft_CGraphics_CCanvas_CCanvasAntialiasing;")
>>>>>>> 92d8646f
    cpp_quote("typedef int __x_ABI_CMicrosoft_CGraphics_CCanvas_CCanvasBlend;")
    cpp_quote("typedef int __x_ABI_CMicrosoft_CGraphics_CCanvas_CCanvasLayerOptions;")
    cpp_quote("typedef int __x_ABI_CMicrosoft_CGraphics_CCanvas_CCanvasTextAntialiasing;")
    cpp_quote("typedef int __x_ABI_CMicrosoft_CGraphics_CCanvas_CCanvasUnits;")
    cpp_quote("typedef int __x_ABI_CMicrosoft_CGraphics_CCanvas_CNumerics_CMatrix3x2;")
    cpp_quote("typedef int __x_ABI_CMicrosoft_CGraphics_CCanvas_CNumerics_CVector2;")
    cpp_quote("typedef int __x_ABI_CWindows_CFoundation_CRect;")
    cpp_quote("typedef int __x_ABI_CWindows_CUI_CColor;")

    //
    // CanvasDrawingSession needs to be activatable in order to support interop
    // (so we can have a ICanvasFactoryNative on the activation factory).  An
    // empty statics interface provides this.
    //
    [version(VERSION), uuid(21729CFC-1D7A-434E-B19B-8B15306B0DA8), exclusiveto(CanvasDrawingSession)]
    interface ICanvasDrawingSessionStatics : IInspectable
    {
    }

    [version(VERSION), uuid(F60AFD09-E623-4BE0-B750-578AA920B1DB), exclusiveto(CanvasDrawingSession)]
    interface ICanvasDrawingSession : IInspectable
        requires Windows.Foundation.IClosable, ICanvasResourceCreatorWithDpi
    {
        HRESULT Clear([in] Windows.UI.Color color);

        //
        // Some of these methods have large numbers of overloads.
        //
        // The following naming scheme is used:
        //
        // {METHOD}(AtCoords)?With(Brush|Color)(And{PARAMn})*
        //
        // Where {METHOD} is the method name and {PARAMn} is the nth additional
        // parameter.
        //
        // Examples:
        //
        //   DrawLineWithBrush(Vector2, Vector2, Brush)   (0 additional parameters)
        //   DrawLineAtCoordsWithBrush(float, float, float, float, Brush)  (0 additional parameters)
        //   DrawLineWithColor(Vector2, Vector2, Color)   (0 additional parameters)
        //   DrawLineAtCoordsWithBrushAndStrokeWidthAndStrokeStyle(float, float, float, float, Brush, float, StrokeStyle) (2 additional parameters)
        //
        // The overloads are sorted by:
        //
        //   - additional parameter count
        //   - Brush before Color
        //   - without-AtCoords before with-AtCoords
        //
        // Default overloads are chosen by picking the richest and most complete functionality:
        //
        //   - Prefer WithBrush over WithColor
        //   - Prefer packed structures (eg. Vector2) over expanded (AtCoords) variants
        //

           
        // 
        // DrawImage
        // 

        [overload("DrawImage"), default_overload]
        HRESULT DrawImage(
            [in] ICanvasImage* image,
            [in] NUMERICS.Vector2 offset);

        [overload("DrawImage"), default_overload]
        HRESULT DrawImageAtCoords(
            [in] ICanvasImage* image,
            [in] float x,
            [in] float y);

        [overload("DrawImage")]
        HRESULT DrawImageAtOrigin(
            [in] ICanvasImage* image);

        [overload("DrawImage")]
        HRESULT DrawImageWithSourceRect(
            [in] ICanvasImage* image,
            [in] NUMERICS.Vector2 offset,
            [in] Windows.Foundation.Rect sourceRect);

        [overload("DrawImage")]
        HRESULT DrawImageWithSourceRectAndInterpolation(
            [in] ICanvasImage* image,
            [in] NUMERICS.Vector2 offset,
            [in] Windows.Foundation.Rect sourceRect,
            [in] CanvasImageInterpolation interpolation);

        [overload("DrawImage")]
        HRESULT DrawImageWithSourceRectAndInterpolationAndComposite(
            [in] ICanvasImage* image,
            [in] NUMERICS.Vector2 offset,
            [in] Windows.Foundation.Rect sourceRect,
            [in] CanvasImageInterpolation interpolation,
            [in] CanvasComposite composite);

        [overload("DrawImage"), default_overload]
        HRESULT DrawImageAtCoordsWithSourceRect(
            [in] ICanvasImage* image,
            [in] float x,
            [in] float y,
            [in] Windows.Foundation.Rect sourceRect);

        [overload("DrawImage"), default_overload]
        HRESULT DrawImageAtCoordsWithSourceRectAndInterpolation(
            [in] ICanvasImage* image,
            [in] float x,
            [in] float y,
            [in] Windows.Foundation.Rect sourceRect,
            [in] CanvasImageInterpolation interpolation);

        [overload("DrawImage"), default_overload]
        HRESULT DrawImageAtCoordsWithSourceRectAndInterpolationAndComposite(
            [in] ICanvasImage* image,
            [in] float x,
            [in] float y,
            [in] Windows.Foundation.Rect sourceRect,
            [in] CanvasImageInterpolation interpolation,
            [in] CanvasComposite composite);

        [overload("DrawImage")]
        HRESULT DrawBitmapWithDestRect(
            [in] CanvasBitmap* bitmap,
            [in] Windows.Foundation.Rect destinationRect);

        [overload("DrawImage")]
        HRESULT DrawBitmapWithDestRectAndSourceRect(
            [in] CanvasBitmap* bitmap,
            [in] Windows.Foundation.Rect destinationRect,
            [in] Windows.Foundation.Rect sourceRect);

        [overload("DrawImage")]
        HRESULT DrawBitmapWithDestRectAndSourceRectAndOpacity(
            [in] CanvasBitmap* bitmap,
            [in] Windows.Foundation.Rect destinationRect,
            [in] Windows.Foundation.Rect sourceRect,
            [in] float opacity);

        [overload("DrawImage")]
        HRESULT DrawBitmapWithDestRectAndSourceRectAndOpacityAndInterpolation(
            [in] CanvasBitmap* bitmap,
            [in] Windows.Foundation.Rect destinationRect,
            [in] Windows.Foundation.Rect sourceRect,
            [in] float opacity,
            [in] CanvasImageInterpolation interpolation);

        [overload("DrawImage")]
        HRESULT DrawBitmapWithDestRectAndSourceRectAndOpacityAndInterpolationAndPerspective(
            [in] CanvasBitmap* bitmap,
            [in] Windows.Foundation.Rect destinationRect,
            [in] Windows.Foundation.Rect sourceRect,
            [in] float opacity,
            [in] CanvasImageInterpolation interpolation,
            [in] NUMERICS.Matrix4x4 perspective);

        //
        // DrawLine
        //
        
        // 0 additional parameters

        [overload("DrawLine"), default_overload]
        HRESULT DrawLineWithBrush(
            [in] NUMERICS.Vector2 point0,
            [in] NUMERICS.Vector2 point1,
            [in] ICanvasBrush* brush);

        [overload("DrawLine")]
        HRESULT DrawLineAtCoordsWithBrush(
            [in] float x0,
            [in] float y0,
            [in] float x1,
            [in] float y1,
            [in] ICanvasBrush* brush);

        [overload("DrawLine")]
        HRESULT DrawLineWithColor(
            [in] NUMERICS.Vector2 point0,
            [in] NUMERICS.Vector2 point1,
            [in] Windows.UI.Color color);

        [overload("DrawLine")]
        HRESULT DrawLineAtCoordsWithColor(
            [in] float x0,
            [in] float y0,
            [in] float x1,
            [in] float y1,
            [in] Windows.UI.Color color);

        // 1 additional parameter (StrokeWidth)

        [overload("DrawLine"), default_overload]
        HRESULT DrawLineWithBrushAndStrokeWidth(
            [in] NUMERICS.Vector2 point0,
            [in] NUMERICS.Vector2 point1,
            [in] ICanvasBrush* brush,
            [in] float strokeWidth);

        [overload("DrawLine"), default_overload]
        HRESULT DrawLineAtCoordsWithBrushAndStrokeWidth(
            [in] float x0,
            [in] float y0,
            [in] float x1,
            [in] float y1,
            [in] ICanvasBrush* brush,
            [in] float strokeWidth);

        [overload("DrawLine")]
        HRESULT DrawLineWithColorAndStrokeWidth(
            [in] NUMERICS.Vector2 point0,
            [in] NUMERICS.Vector2 point1,
            [in] Windows.UI.Color color,
            [in] float strokeWidth);

        [overload("DrawLine")]
        HRESULT DrawLineAtCoordsWithColorAndStrokeWidth(
            [in] float x0,
            [in] float y0,
            [in] float x1,
            [in] float y1,
            [in] Windows.UI.Color color,
            [in] float strokeWidth);

        // 2 additional parameters (StrokeWidth, StrokeStyle)

        [overload("DrawLine"), default_overload]
        HRESULT DrawLineWithBrushAndStrokeWidthAndStrokeStyle(
            [in] NUMERICS.Vector2 point0,
            [in] NUMERICS.Vector2 point1,
            [in] ICanvasBrush* brush,
            [in] float strokeWidth,
            [in] CanvasStrokeStyle* strokeStyle);

        [overload("DrawLine"), default_overload]
        HRESULT DrawLineAtCoordsWithBrushAndStrokeWidthAndStrokeStyle(
            [in] float x0,
            [in] float y0,
            [in] float x1,
            [in] float y1,
            [in] ICanvasBrush* brush,
            [in] float strokeWidth,
            [in] CanvasStrokeStyle* strokeStyle);

        [overload("DrawLine")]
        HRESULT DrawLineWithColorAndStrokeWidthAndStrokeStyle(
            [in] NUMERICS.Vector2 point0,
            [in] NUMERICS.Vector2 point1,
            [in] Windows.UI.Color color,
            [in] float strokeWidth,
            [in] CanvasStrokeStyle* strokeStyle);

        [overload("DrawLine")]
        HRESULT DrawLineAtCoordsWithColorAndStrokeWidthAndStrokeStyle(
            [in] float x0,
            [in] float y0,
            [in] float x1,
            [in] float y1,
            [in] Windows.UI.Color color,
            [in] float strokeWidth,
            [in] CanvasStrokeStyle* strokeStyle);

        //
        // DrawRectangle
        //

        // 0 additional parameters

        [overload("DrawRectangle"), default_overload]
        HRESULT DrawRectangleWithBrush(
            [in] Windows.Foundation.Rect rect,
            [in] ICanvasBrush* brush);

        [overload("DrawRectangle"), default_overload]
        HRESULT DrawRectangleAtCoordsWithBrush(
            [in] float x,
            [in] float y,
            [in] float w,
            [in] float h,
            [in] ICanvasBrush* brush);

        [overload("DrawRectangle")]
        HRESULT DrawRectangleWithColor(
            [in] Windows.Foundation.Rect rect,
            [in] Windows.UI.Color color);

        [overload("DrawRectangle")]
        HRESULT DrawRectangleAtCoordsWithColor(
            [in] float x,
            [in] float y,
            [in] float w,
            [in] float h,
            [in] Windows.UI.Color color);

        // 1 additional parameter (StrokeWidth)

        [overload("DrawRectangle"), default_overload]
        HRESULT DrawRectangleWithBrushAndStrokeWidth(
            [in] Windows.Foundation.Rect rect,
            [in] ICanvasBrush* brush,
            [in] float strokeWidth);

        [overload("DrawRectangle"), default_overload]
        HRESULT DrawRectangleAtCoordsWithBrushAndStrokeWidth(
            [in] float x,
            [in] float y,
            [in] float w,
            [in] float h,
            [in] ICanvasBrush* brush,
            [in] float strokeWidth);

        [overload("DrawRectangle")]
        HRESULT DrawRectangleWithColorAndStrokeWidth(
            [in] Windows.Foundation.Rect rect,
            [in] Windows.UI.Color color,
            [in] float strokeWidth);

        [overload("DrawRectangle")]
        HRESULT DrawRectangleAtCoordsWithColorAndStrokeWidth(
            [in] float x,
            [in] float y,
            [in] float w,
            [in] float h,
            [in] Windows.UI.Color color,
            [in] float strokeWidth);

        // 2 additional parameters (StrokeWidth, StrokeStyle)

        [overload("DrawRectangle"), default_overload]
        HRESULT DrawRectangleWithBrushAndStrokeWidthAndStrokeStyle(
            [in] Windows.Foundation.Rect rect,
            [in] ICanvasBrush* brush,
            [in] float strokeWidth,
            [in] CanvasStrokeStyle* strokeStyle);

        [overload("DrawRectangle"), default_overload]
        HRESULT DrawRectangleAtCoordsWithBrushAndStrokeWidthAndStrokeStyle(
            [in] float x,
            [in] float y,
            [in] float w,
            [in] float h,
            [in] ICanvasBrush* brush,
            [in] float strokeWidth,
            [in] CanvasStrokeStyle* strokeStyle);

        [overload("DrawRectangle")]
        HRESULT DrawRectangleWithColorAndStrokeWidthAndStrokeStyle(
            [in] Windows.Foundation.Rect rect,
            [in] Windows.UI.Color color,
            [in] float strokeWidth,
            [in] CanvasStrokeStyle* strokeStyle);

        [overload("DrawRectangle")]
        HRESULT DrawRectangleAtCoordsWithColorAndStrokeWidthAndStrokeStyle(
            [in] float x,
            [in] float y,
            [in] float w,
            [in] float h,
            [in] Windows.UI.Color color,
            [in] float strokeWidth,
            [in] CanvasStrokeStyle* strokeStyle);

        //
        // FillRectangle
        //

        [overload("FillRectangle"), default_overload]
        HRESULT FillRectangleWithBrush(
            [in] Windows.Foundation.Rect rect,
            [in] ICanvasBrush* brush);

        [overload("FillRectangle"), default_overload]
        HRESULT FillRectangleAtCoordsWithBrush(
            [in] float x,
            [in] float y,
            [in] float w,
            [in] float h,
            [in] ICanvasBrush* brush);

        [overload("FillRectangle")]
        HRESULT FillRectangleWithColor(
            [in] Windows.Foundation.Rect rect,
            [in] Windows.UI.Color color);

        [overload("FillRectangle")]
        HRESULT FillRectangleAtCoordsWithColor(
            [in] float x,
            [in] float y,
            [in] float w,
            [in] float h,
            [in] Windows.UI.Color color);

        //
        // DrawRoundedRectangle
        //

        // 0 additional parameters

        [overload("DrawRoundedRectangle"), default_overload]
        HRESULT DrawRoundedRectangleWithBrush(
            [in] Windows.Foundation.Rect rect,
            [in] float radiusX,
            [in] float radiusY,
            [in] ICanvasBrush* brush);

        [overload("DrawRoundedRectangle"), default_overload]
        HRESULT DrawRoundedRectangleAtCoordsWithBrush(
            [in] float x,
            [in] float y,
            [in] float w,
            [in] float h,
            [in] float radiusX,
            [in] float radiusY,
            [in] ICanvasBrush* brush);

        [overload("DrawRoundedRectangle")]
        HRESULT DrawRoundedRectangleWithColor(
            [in] Windows.Foundation.Rect rect,
            [in] float radiusX,
            [in] float radiusY,
            [in] Windows.UI.Color color);

        [overload("DrawRoundedRectangle")]
        HRESULT DrawRoundedRectangleAtCoordsWithColor(
            [in] float x,
            [in] float y,
            [in] float w,
            [in] float h,
            [in] float radiusX,
            [in] float radiusY,
            [in] Windows.UI.Color color);

        // 1 additional parameter (StrokeWidth)

        [overload("DrawRoundedRectangle"), default_overload]
        HRESULT DrawRoundedRectangleWithBrushAndStrokeWidth(
            [in] Windows.Foundation.Rect rect,
            [in] float radiusX,
            [in] float radiusY,
            [in] ICanvasBrush* brush,
            [in] float strokeWidth);

        [overload("DrawRoundedRectangle"), default_overload]
        HRESULT DrawRoundedRectangleAtCoordsWithBrushAndStrokeWidth(
            [in] float x,
            [in] float y,
            [in] float w,
            [in] float h,
            [in] float radiusX,
            [in] float radiusY,
            [in] ICanvasBrush* brush,
            [in] float strokeWidth);

        [overload("DrawRoundedRectangle")]
        HRESULT DrawRoundedRectangleWithColorAndStrokeWidth(
            [in] Windows.Foundation.Rect rect,
            [in] float radiusX,
            [in] float radiusY,
            [in] Windows.UI.Color color,
            [in] float strokeWidth);

        [overload("DrawRoundedRectangle")]
        HRESULT DrawRoundedRectangleAtCoordsWithColorAndStrokeWidth(
            [in] float x,
            [in] float y,
            [in] float w,
            [in] float h,
            [in] float radiusX,
            [in] float radiusY,
            [in] Windows.UI.Color color,
            [in] float strokeWidth);

        // 2 additional parameters (StrokeWidth, StrokeStyle)

        [overload("DrawRoundedRectangle"), default_overload]
        HRESULT DrawRoundedRectangleWithBrushAndStrokeWidthAndStrokeStyle(
            [in] Windows.Foundation.Rect rect,
            [in] float radiusX,
            [in] float radiusY,
            [in] ICanvasBrush* brush,
            [in] float strokeWidth,
            [in] CanvasStrokeStyle* strokeStyle);

        [overload("DrawRoundedRectangle"), default_overload]
        HRESULT DrawRoundedRectangleAtCoordsWithBrushAndStrokeWidthAndStrokeStyle(
            [in] float x,
            [in] float y,
            [in] float w,
            [in] float h,
            [in] float radiusX,
            [in] float radiusY,
            [in] ICanvasBrush* brush,
            [in] float strokeWidth,
            [in] CanvasStrokeStyle* strokeStyle);

        [overload("DrawRoundedRectangle")]
        HRESULT DrawRoundedRectangleWithColorAndStrokeWidthAndStrokeStyle(
            [in] Windows.Foundation.Rect rect,
            [in] float radiusX,
            [in] float radiusY,
            [in] Windows.UI.Color color,
            [in] float strokeWidth,
            [in] CanvasStrokeStyle* strokeStyle);

        [overload("DrawRoundedRectangle")]
        HRESULT DrawRoundedRectangleAtCoordsWithColorAndStrokeWidthAndStrokeStyle(
            [in] float x,
            [in] float y,
            [in] float w,
            [in] float h,
            [in] float radiusX,
            [in] float radiusY,
            [in] Windows.UI.Color color,
            [in] float strokeWidth,
            [in] CanvasStrokeStyle* strokeStyle);

        //
        // FillRoundedRectangle
        //
        
        [overload("FillRoundedRectangle"), default_overload]
        HRESULT FillRoundedRectangleWithBrush(
            [in] Windows.Foundation.Rect rect,
            [in] float radiusX,
            [in] float radiusY,
            [in] ICanvasBrush* brush);

        [overload("FillRoundedRectangle"), default_overload]
        HRESULT FillRoundedRectangleAtCoordsWithBrush(
            [in] float x,
            [in] float y,
            [in] float w,
            [in] float h,
            [in] float radiusX,
            [in] float radiusY,
            [in] ICanvasBrush* brush);

        [overload("FillRoundedRectangle")]
        HRESULT FillRoundedRectangleWithColor(
            [in] Windows.Foundation.Rect rect,
            [in] float radiusX,
            [in] float radiusY,
            [in] Windows.UI.Color color);

        [overload("FillRoundedRectangle")]
        HRESULT FillRoundedRectangleAtCoordsWithColor(
            [in] float x,
            [in] float y,
            [in] float w,
            [in] float h,
            [in] float radiusX,
            [in] float radiusY,
            [in] Windows.UI.Color color);

        //
        // DrawEllipse
        //

        // 0 additional parameters
        
        [overload("DrawEllipse"), default_overload]
        HRESULT DrawEllipseWithBrush(
            [in] NUMERICS.Vector2 centerPoint,
            [in] float radiusX,
            [in] float radiusY,
            [in] ICanvasBrush* brush);

        [overload("DrawEllipse")]
        HRESULT DrawEllipseAtCoordsWithBrush(
            [in] float x,
            [in] float y,
            [in] float radiusX,
            [in] float radiusY,
            [in] ICanvasBrush* brush);

        [overload("DrawEllipse")]
        HRESULT DrawEllipseWithColor(
            [in] NUMERICS.Vector2 centerPoint,
            [in] float radiusX,
            [in] float radiusY,
            [in] Windows.UI.Color color);

        [overload("DrawEllipse")]
        HRESULT DrawEllipseAtCoordsWithColor(
            [in] float x,
            [in] float y,
            [in] float radiusX,
            [in] float radiusY,
            [in] Windows.UI.Color color);

        // 1 additional parameter (StrokeWidth)

        [overload("DrawEllipse"), default_overload]
        HRESULT DrawEllipseWithBrushAndStrokeWidth(
            [in] NUMERICS.Vector2 centerPoint,
            [in] float radiusX,
            [in] float radiusY,
            [in] ICanvasBrush* brush,
            [in] float strokeWidth);

        [overload("DrawEllipse")]
        HRESULT DrawEllipseAtCoordsWithBrushAndStrokeWidth(
            [in] float x,
            [in] float y,
            [in] float radiusX,
            [in] float radiusY,
            [in] ICanvasBrush* brush,
            [in] float strokeWidth);

        [overload("DrawEllipse")]
        HRESULT DrawEllipseWithColorAndStrokeWidth(
            [in] NUMERICS.Vector2 centerPoint,
            [in] float radiusX,
            [in] float radiusY,
            [in] Windows.UI.Color color,
            [in] float strokeWidth);

        [overload("DrawEllipse")]
        HRESULT DrawEllipseAtCoordsWithColorAndStrokeWidth(
            [in] float x,
            [in] float y,
            [in] float radiusX,
            [in] float radiusY,
            [in] Windows.UI.Color color,
            [in] float strokeWidth);

        // 2 additional parameters (StrokeWidth, StrokeStyle)

        [overload("DrawEllipse"), default_overload]
        HRESULT DrawEllipseWithBrushAndStrokeWidthAndStrokeStyle(
            [in] NUMERICS.Vector2 centerPoint,
            [in] float radiusX,
            [in] float radiusY,
            [in] ICanvasBrush* brush,
            [in] float strokeWidth,
            [in] CanvasStrokeStyle* strokeStyle);

        [overload("DrawEllipse"), default_overload]
        HRESULT DrawEllipseAtCoordsWithBrushAndStrokeWidthAndStrokeStyle(
            [in] float x,
            [in] float y,
            [in] float radiusX,
            [in] float radiusY,
            [in] ICanvasBrush* brush,
            [in] float strokeWidth,
            [in] CanvasStrokeStyle* strokeStyle);

        [overload("DrawEllipse")]
        HRESULT DrawEllipseWithColorAndStrokeWidthAndStrokeStyle(
            [in] NUMERICS.Vector2 centerPoint,
            [in] float radiusX,
            [in] float radiusY,
            [in] Windows.UI.Color color,
            [in] float strokeWidth,
            [in] CanvasStrokeStyle* strokeStyle);

        [overload("DrawEllipse")]
        HRESULT DrawEllipseAtCoordsWithColorAndStrokeWidthAndStrokeStyle(
            [in] float x,
            [in] float y,
            [in] float radiusX,
            [in] float radiusY,
            [in] Windows.UI.Color color,
            [in] float strokeWidth,
            [in] CanvasStrokeStyle* strokeStyle);

        //
        // FillEllipse
        //

        [overload("FillEllipse"), default_overload]
        HRESULT FillEllipseWithBrush(
            [in] NUMERICS.Vector2 centerPoint,
            [in] float radiusX,
            [in] float radiusY,
            [in] ICanvasBrush* brush);

        [overload("FillEllipse"), default_overload]
        HRESULT FillEllipseAtCoordsWithBrush(
            [in] float x,
            [in] float y,
            [in] float radiusX,
            [in] float radiusY,
            [in] ICanvasBrush* brush);

        [overload("FillEllipse")]
        HRESULT FillEllipseWithColor(
            [in] NUMERICS.Vector2 centerPoint,
            [in] float radiusX,
            [in] float radiusY,
            [in] Windows.UI.Color color);

        [overload("FillEllipse")]
        HRESULT FillEllipseAtCoordsWithColor(
            [in] float x,
            [in] float y,
            [in] float radiusX,
            [in] float radiusY,
            [in] Windows.UI.Color color);

        //
        // DrawCircle
        //

        // 0 additional parameters
        
        [overload("DrawCircle"), default_overload]
        HRESULT DrawCircleWithBrush(
            [in] NUMERICS.Vector2 centerPoint,
            [in] float radius,
            [in] ICanvasBrush* brush);

        [overload("DrawCircle")]
        HRESULT DrawCircleAtCoordsWithBrush(
            [in] float x,
            [in] float y,
            [in] float radius,
            [in] ICanvasBrush* brush);

        [overload("DrawCircle")]
        HRESULT DrawCircleWithColor(
            [in] NUMERICS.Vector2 centerPoint,
            [in] float radius,
            [in] Windows.UI.Color color);

        [overload("DrawCircle")]
        HRESULT DrawCircleAtCoordsWithColor(
            [in] float x,
            [in] float y,
            [in] float radius,
            [in] Windows.UI.Color color);

        // 1 additional parameter (StrokeWidth)

        [overload("DrawCircle"), default_overload]
        HRESULT DrawCircleWithBrushAndStrokeWidth(
            [in] NUMERICS.Vector2 centerPoint,
            [in] float radius,
            [in] ICanvasBrush* brush,
            [in] float strokeWidth);

        [overload("DrawCircle")]
        HRESULT DrawCircleAtCoordsWithBrushAndStrokeWidth(
            [in] float x,
            [in] float y,
            [in] float radius,
            [in] ICanvasBrush* brush,
            [in] float strokeWidth);

        [overload("DrawCircle")]
        HRESULT DrawCircleWithColorAndStrokeWidth(
            [in] NUMERICS.Vector2 centerPoint,
            [in] float radius,
            [in] Windows.UI.Color color,
            [in] float strokeWidth);

        [overload("DrawCircle")]
        HRESULT DrawCircleAtCoordsWithColorAndStrokeWidth(
            [in] float x,
            [in] float y,
            [in] float radius,
            [in] Windows.UI.Color color,
            [in] float strokeWidth);

        // 2 additional parameters (StrokeWidth, StrokeStyle)

        [overload("DrawCircle"), default_overload]
        HRESULT DrawCircleWithBrushAndStrokeWidthAndStrokeStyle(
            [in] NUMERICS.Vector2 centerPoint,
            [in] float radius,
            [in] ICanvasBrush* brush,
            [in] float strokeWidth,
            [in] CanvasStrokeStyle* strokeStyle);

        [overload("DrawCircle"), default_overload]
        HRESULT DrawCircleAtCoordsWithBrushAndStrokeWidthAndStrokeStyle(
            [in] float x,
            [in] float y,
            [in] float radius,
            [in] ICanvasBrush* brush,
            [in] float strokeWidth,
            [in] CanvasStrokeStyle* strokeStyle);

        [overload("DrawCircle")]
        HRESULT DrawCircleWithColorAndStrokeWidthAndStrokeStyle(
            [in] NUMERICS.Vector2 centerPoint,
            [in] float radius,
            [in] Windows.UI.Color color,
            [in] float strokeWidth,
            [in] CanvasStrokeStyle* strokeStyle);

        [overload("DrawCircle")]
        HRESULT DrawCircleAtCoordsWithColorAndStrokeWidthAndStrokeStyle(
            [in] float x,
            [in] float y,
            [in] float radius,
            [in] Windows.UI.Color color,
            [in] float strokeWidth,
            [in] CanvasStrokeStyle* strokeStyle);

        //
        // FillCircle
        //

        [overload("FillCircle"), default_overload]
        HRESULT FillCircleWithBrush(
            [in] NUMERICS.Vector2 centerPoint,
            [in] float radius,
            [in] ICanvasBrush* brush);

        [overload("FillCircle"), default_overload]
        HRESULT FillCircleAtCoordsWithBrush(
            [in] float x,
            [in] float y,
            [in] float radius,
            [in] ICanvasBrush* brush);

        [overload("FillCircle")]
        HRESULT FillCircleWithColor(
            [in] NUMERICS.Vector2 centerPoint,
            [in] float radius,
            [in] Windows.UI.Color color);

        [overload("FillCircle")]
        HRESULT FillCircleAtCoordsWithColor(
            [in] float x,
            [in] float y,
            [in] float radius,
            [in] Windows.UI.Color color);

        //
        // DrawText
        //

        // 0 additional parameters

        [overload("DrawText")]
        HRESULT DrawTextAtPointWithColor(
            [in] HSTRING text,
            [in] NUMERICS.Vector2 point,
            [in] Windows.UI.Color color);

        [overload("DrawText")]
        HRESULT DrawTextAtPointCoordsWithColor(
            [in] HSTRING text,
            [in] float x,
            [in] float y,
            [in] Windows.UI.Color color);

        // 1 additional parameter (TextFormat)

        [overload("DrawText")]
        HRESULT DrawTextAtPointWithBrushAndFormat(
            [in] HSTRING text,
            [in] NUMERICS.Vector2 point,
            [in] ICanvasBrush* brush,
            [in] CanvasTextFormat* format);

        [overload("DrawText"), default_overload]
        HRESULT DrawTextAtRectWithBrushAndFormat(
            [in] HSTRING text,
            [in] Windows.Foundation.Rect rectangle,
            [in] ICanvasBrush* brush,
            [in] CanvasTextFormat* format);

        [overload("DrawText"), default_overload]
        HRESULT DrawTextAtPointCoordsWithBrushAndFormat(
            [in] HSTRING text,
            [in] float x,
            [in] float y,
            [in] ICanvasBrush* brush,
            [in] CanvasTextFormat* format);

        [overload("DrawText"), default_overload]
        HRESULT DrawTextAtRectCoordsWithBrushAndFormat(
            [in] HSTRING text,
            [in] float x,
            [in] float y,
            [in] float w,
            [in] float h,
            [in] ICanvasBrush* brush,
            [in] CanvasTextFormat* format);

        [overload("DrawText")]
        HRESULT DrawTextAtPointWithColorAndFormat(
            [in] HSTRING text,
            [in] NUMERICS.Vector2 point,
            [in] Windows.UI.Color color,
            [in] CanvasTextFormat* format);

        [overload("DrawText")]
        HRESULT DrawTextAtRectWithColorAndFormat(
            [in] HSTRING text,
            [in] Windows.Foundation.Rect rectangle,
            [in] Windows.UI.Color color,
            [in] CanvasTextFormat* format);

        [overload("DrawText")]
        HRESULT DrawTextAtPointCoordsWithColorAndFormat(
            [in] HSTRING text,
            [in] float x,
            [in] float y,
            [in] Windows.UI.Color color,
            [in] CanvasTextFormat* format);

        [overload("DrawText")]
        HRESULT DrawTextAtRectCoordsWithColorAndFormat(
            [in] HSTRING text,
            [in] float x,
            [in] float y,
            [in] float w,
            [in] float h,
            [in] Windows.UI.Color color,
            [in] CanvasTextFormat* format);

        //
        // DrawGeometry
        //

        [overload("DrawGeometry"), default_overload]
        HRESULT DrawGeometryWithBrush(
            [in] CanvasGeometry* geometry,
            [in] Microsoft.Graphics.Canvas.Numerics.Vector2 offset,
            [in] ICanvasBrush* brush);

        [overload("DrawGeometry")]
        HRESULT DrawGeometryWithColor(
            [in] CanvasGeometry* geometry,
            [in] Microsoft.Graphics.Canvas.Numerics.Vector2 offset,
            [in] Windows.UI.Color color);

        [overload("DrawGeometry")]
        HRESULT DrawGeometryAtCoordsWithBrush(
            [in] CanvasGeometry* geometry,
            [in] float x,
            [in] float y,
            [in] ICanvasBrush* brush);

        [overload("DrawGeometry")]
        HRESULT DrawGeometryAtCoordsWithColor(
            [in] CanvasGeometry* geometry,
            [in] float x,
            [in] float y,
            [in] Windows.UI.Color color);

        [overload("DrawGeometry"), default_overload]
        HRESULT DrawGeometryAtOriginWithBrush(
            [in] CanvasGeometry* geometry,
            [in] ICanvasBrush* brush);

        [overload("DrawGeometry")]
        HRESULT DrawGeometryAtOriginWithColor(
            [in] CanvasGeometry* geometry,
            [in] Windows.UI.Color color);

        // 1 additional parameter (StrokeWidth)

        [overload("DrawGeometry"), default_overload]
        HRESULT DrawGeometryWithBrushAndStrokeWidth(
            [in] CanvasGeometry* geometry,
            [in] Microsoft.Graphics.Canvas.Numerics.Vector2 offset,
            [in] ICanvasBrush* brush,
            [in] float strokeWidth);

        [overload("DrawGeometry")]
        HRESULT DrawGeometryWithColorAndStrokeWidth(
            [in] CanvasGeometry* geometry,
            [in] Microsoft.Graphics.Canvas.Numerics.Vector2 offset,
            [in] Windows.UI.Color color,
            [in] float strokeWidth);

        [overload("DrawGeometry")]
        HRESULT DrawGeometryAtCoordsWithBrushAndStrokeWidth(
            [in] CanvasGeometry* geometry,
            [in] float x,
            [in] float y,
            [in] ICanvasBrush* brush,
            [in] float strokeWidth);

        [overload("DrawGeometry")]
        HRESULT DrawGeometryAtCoordsWithColorAndStrokeWidth(
            [in] CanvasGeometry* geometry,
            [in] float x,
            [in] float y,
            [in] Windows.UI.Color color,
            [in] float strokeWidth);

        [overload("DrawGeometry")]
        HRESULT DrawGeometryAtOriginWithBrushAndStrokeWidth(
            [in] CanvasGeometry* geometry,
            [in] ICanvasBrush* brush,
            [in] float strokeWidth);

        [overload("DrawGeometry")]
        HRESULT DrawGeometryAtOriginWithColorAndStrokeWidth(
            [in] CanvasGeometry* geometry,
            [in] Windows.UI.Color color,
            [in] float strokeWidth);

        // 2 additional parameters (StrokeWidth, StrokeStyle)

        [overload("DrawGeometry"), default_overload]
        HRESULT DrawGeometryWithBrushAndStrokeWidthAndStrokeStyle(
            [in] CanvasGeometry* geometry,
            [in] Microsoft.Graphics.Canvas.Numerics.Vector2 offset,
            [in] ICanvasBrush* brush,
            [in] float strokeWidth,
            [in] CanvasStrokeStyle* strokeStyle);

        [overload("DrawGeometry")]
        HRESULT DrawGeometryWithColorAndStrokeWidthAndStrokeStyle(
            [in] CanvasGeometry* geometry,
            [in] Microsoft.Graphics.Canvas.Numerics.Vector2 offset,
            [in] Windows.UI.Color color,
            [in] float strokeWidth,
            [in] CanvasStrokeStyle* strokeStyle);

        [overload("DrawGeometry"), default_overload]
        HRESULT DrawGeometryAtCoordsWithBrushAndStrokeWidthAndStrokeStyle(
            [in] CanvasGeometry* geometry,
            [in] float x,
            [in] float y,
            [in] ICanvasBrush* brush,
            [in] float strokeWidth,
            [in] CanvasStrokeStyle* strokeStyle);

        [overload("DrawGeometry")]
        HRESULT DrawGeometryAtCoordsWithColorAndStrokeWidthAndStrokeStyle(
            [in] CanvasGeometry* geometry,
            [in] float x,
            [in] float y,
            [in] Windows.UI.Color color,
            [in] float strokeWidth,
            [in] CanvasStrokeStyle* strokeStyle);

        [overload("DrawGeometry")]
        HRESULT DrawGeometryAtOriginWithBrushAndStrokeWidthAndStrokeStyle(
            [in] CanvasGeometry* geometry,
            [in] ICanvasBrush* brush,
            [in] float strokeWidth,
            [in] CanvasStrokeStyle* strokeStyle);

        [overload("DrawGeometry")]
        HRESULT DrawGeometryAtOriginWithColorAndStrokeWidthAndStrokeStyle(
            [in] CanvasGeometry* geometry,
            [in] Windows.UI.Color color,
            [in] float strokeWidth,
            [in] CanvasStrokeStyle* strokeStyle);

        //
        // FillGeometry
        //
        [overload("FillGeometry"), default_overload]
        HRESULT FillGeometryWithBrush(
            [in] CanvasGeometry* geometry,
            [in] Microsoft.Graphics.Canvas.Numerics.Vector2 offset,
            [in] ICanvasBrush* brush);

        [overload("FillGeometry")]
        HRESULT FillGeometryWithColor(
            [in] CanvasGeometry* geometry,
            [in] Microsoft.Graphics.Canvas.Numerics.Vector2 offset,
            [in] Windows.UI.Color color);

        [overload("FillGeometry"), default_overload]
        HRESULT FillGeometryAtCoordsWithBrush(
            [in] CanvasGeometry* geometry,
            [in] float x,
            [in] float y,
            [in] ICanvasBrush* brush);

        [overload("FillGeometry")]
        HRESULT FillGeometryAtCoordsWithColor(
            [in] CanvasGeometry* geometry,
            [in] float x,
            [in] float y,
            [in] Windows.UI.Color color);

        [overload("FillGeometry"), default_overload]
        HRESULT FillGeometryAtOriginWithBrush(
            [in] CanvasGeometry* geometry,
            [in] ICanvasBrush* brush);

        [overload("FillGeometry")]
        HRESULT FillGeometryAtOriginWithColor(
            [in] CanvasGeometry* geometry,
            [in] Windows.UI.Color color);

        //
        // DrawCachedGeometry
        //
        [overload("DrawCachedGeometry"), default_overload]
        HRESULT DrawCachedGeometryWithBrush(
            [in] CanvasCachedGeometry* geometry,
            [in] Microsoft.Graphics.Canvas.Numerics.Vector2 offset,
            [in] ICanvasBrush* brush);

        [overload("DrawCachedGeometry")]
        HRESULT DrawCachedGeometryWithColor(
            [in] CanvasCachedGeometry* geometry,
            [in] Microsoft.Graphics.Canvas.Numerics.Vector2 offset,
            [in] Windows.UI.Color color);

        [overload("DrawCachedGeometry"), default_overload]
        HRESULT DrawCachedGeometryAtCoordsWithBrush(
            [in] CanvasCachedGeometry* geometry,
            [in] float x,
            [in] float y,
            [in] ICanvasBrush* brush);

        [overload("DrawCachedGeometry")]
        HRESULT DrawCachedGeometryAtCoordsWithColor(
            [in] CanvasCachedGeometry* geometry,
            [in] float x,
            [in] float y,
            [in] Windows.UI.Color color);

        [overload("DrawCachedGeometry"), default_overload]
        HRESULT DrawCachedGeometryAtOriginWithBrush(
            [in] CanvasCachedGeometry* geometry,
            [in] ICanvasBrush* brush);

        [overload("DrawCachedGeometry")]
        HRESULT DrawCachedGeometryAtOriginWithColor(
            [in] CanvasCachedGeometry* geometry,
            [in] Windows.UI.Color color);

        //
        // DrawTextLayout
        //
        [overload("DrawTextLayout"), default_overload]
        HRESULT DrawTextLayoutWithBrush(
            [in] CanvasTextLayout* textLayout,
            [in] NUMERICS.Vector2 point,
            [in] ICanvasBrush* brush);

        [overload("DrawTextLayout"), default_overload]
        HRESULT DrawTextLayoutAtCoordsWithBrush(
            [in] CanvasTextLayout* textLayout,
            [in] float x,
            [in] float y,
            [in] ICanvasBrush* brush);

        [overload("DrawTextLayout")]
        HRESULT DrawTextLayoutWithColor(
            [in] CanvasTextLayout* textLayout,
            [in] NUMERICS.Vector2 point,
            [in] Windows.UI.Color color);

        [overload("DrawTextLayout")]
        HRESULT DrawTextLayoutAtCoordsWithColor(
            [in] CanvasTextLayout* textLayout,
            [in] float x,
            [in] float y,
            [in] Windows.UI.Color color);

        //
        // State properties
        //

        [propget] HRESULT Antialiasing([out, retval] CanvasAntialiasing* value);
        [propput] HRESULT Antialiasing([in] CanvasAntialiasing value);

        [propget] HRESULT Blend([out, retval] CanvasBlend* value);
        [propput] HRESULT Blend([in] CanvasBlend value);

        [propget] HRESULT TextAntialiasing([out, retval] CanvasTextAntialiasing* value);
        [propput] HRESULT TextAntialiasing([in] CanvasTextAntialiasing value);

        [propget] HRESULT Transform([out, retval] NUMERICS.Matrix3x2* value);
        [propput] HRESULT Transform([in] NUMERICS.Matrix3x2 value);

        [propget] HRESULT Units([out, retval] CanvasUnits* value);
        [propput] HRESULT Units([in] CanvasUnits value);

        //
        // CreateLayer
        //

        [overload("CreateLayer")]
        HRESULT CreateLayerWithOpacity(
            [in] float opacity,
            [out, retval] CanvasActiveLayer** layer);

        [overload("CreateLayer"), default_overload]
        HRESULT CreateLayerWithOpacityBrush(
            [in] ICanvasBrush* opacityBrush,
            [out, retval] CanvasActiveLayer** layer);

        [overload("CreateLayer")]
        HRESULT CreateLayerWithOpacityAndClipRectangle(
            [in] float opacity,
            [in] Windows.Foundation.Rect clipRectangle,
            [out, retval] CanvasActiveLayer** layer);

        [overload("CreateLayer")]
        HRESULT CreateLayerWithOpacityBrushAndClipRectangle(
            [in] ICanvasBrush* opacityBrush,
            [in] Windows.Foundation.Rect clipRectangle,
            [out, retval] CanvasActiveLayer** layer);

        [overload("CreateLayer")]
        HRESULT CreateLayerWithOpacityAndClipGeometry(
            [in] float opacity,
            [in] CanvasGeometry* clipGeometry,
            [out, retval] CanvasActiveLayer** layer);

        [overload("CreateLayer"), default_overload]
        HRESULT CreateLayerWithOpacityBrushAndClipGeometry(
            [in] ICanvasBrush* opacityBrush,
            [in] CanvasGeometry* clipGeometry,
            [out, retval] CanvasActiveLayer** layer);

        [overload("CreateLayer")]
        HRESULT CreateLayerWithOpacityAndClipGeometryAndTransform(
            [in] float opacity,
            [in] CanvasGeometry* clipGeometry,
            [in] NUMERICS.Matrix3x2 geometryTransform,
            [out, retval] CanvasActiveLayer** layer);

        [overload("CreateLayer"), default_overload]
        HRESULT CreateLayerWithOpacityBrushAndClipGeometryAndTransform(
            [in] ICanvasBrush* opacityBrush,
            [in] CanvasGeometry* clipGeometry,
            [in] NUMERICS.Matrix3x2 geometryTransform,
            [out, retval] CanvasActiveLayer** layer);

        [overload("CreateLayer")]
        HRESULT CreateLayerWithAllOptions(
            [in] float opacity,
            [in] ICanvasBrush* opacityBrush,
            [in] Windows.Foundation.Rect clipRectangle,
            [in] CanvasGeometry* clipGeometry,
            [in] NUMERICS.Matrix3x2 geometryTransform,
            [in] CanvasLayerOptions options,
            [out, retval] CanvasActiveLayer** layer);
    };

    [version(VERSION), static(ICanvasDrawingSessionStatics, VERSION)]
    runtimeclass CanvasDrawingSession
    {
        [default] interface ICanvasDrawingSession;
    };
}<|MERGE_RESOLUTION|>--- conflicted
+++ resolved
@@ -16,20 +16,15 @@
 
     // Workaround MIDL bug with interfaces containing more than 128 methods (1790983).
     // It outputs unwanted RPC proxy/stub prototypes, so we define dummy types to make those compile.
-<<<<<<< HEAD
-    cpp_quote("typedef int __x_ABI_CWindows_CFoundation_CRect;")
-    cpp_quote("typedef int __x_ABI_CMicrosoft_CGraphics_CCanvas_CNumerics_CMatrix3x2;")
-    cpp_quote("typedef int __x_ABI_CWindows_CFoundation_CNumerics_CMatrix3x2;")
-    cpp_quote("typedef int __x_ABI_CMicrosoft_CGraphics_CCanvas_CCanvasLayerOptions;")
-=======
     cpp_quote("typedef int __x_ABI_CMicrosoft_CGraphics_CCanvas_CCanvasAntialiasing;")
->>>>>>> 92d8646f
     cpp_quote("typedef int __x_ABI_CMicrosoft_CGraphics_CCanvas_CCanvasBlend;")
     cpp_quote("typedef int __x_ABI_CMicrosoft_CGraphics_CCanvas_CCanvasLayerOptions;")
     cpp_quote("typedef int __x_ABI_CMicrosoft_CGraphics_CCanvas_CCanvasTextAntialiasing;")
     cpp_quote("typedef int __x_ABI_CMicrosoft_CGraphics_CCanvas_CCanvasUnits;")
     cpp_quote("typedef int __x_ABI_CMicrosoft_CGraphics_CCanvas_CNumerics_CMatrix3x2;")
     cpp_quote("typedef int __x_ABI_CMicrosoft_CGraphics_CCanvas_CNumerics_CVector2;")
+    cpp_quote("typedef int __x_ABI_CWindows_CFoundation_CNumerics_CMatrix3x2;")
+    cpp_quote("typedef int __x_ABI_CWindows_CFoundation_CNumerics_CVector2;")
     cpp_quote("typedef int __x_ABI_CWindows_CFoundation_CRect;")
     cpp_quote("typedef int __x_ABI_CWindows_CUI_CColor;")
 
@@ -944,13 +939,13 @@
         [overload("DrawGeometry"), default_overload]
         HRESULT DrawGeometryWithBrush(
             [in] CanvasGeometry* geometry,
-            [in] Microsoft.Graphics.Canvas.Numerics.Vector2 offset,
+            [in] NUMERICS.Vector2 offset,
             [in] ICanvasBrush* brush);
 
         [overload("DrawGeometry")]
         HRESULT DrawGeometryWithColor(
             [in] CanvasGeometry* geometry,
-            [in] Microsoft.Graphics.Canvas.Numerics.Vector2 offset,
+            [in] NUMERICS.Vector2 offset,
             [in] Windows.UI.Color color);
 
         [overload("DrawGeometry")]
@@ -982,14 +977,14 @@
         [overload("DrawGeometry"), default_overload]
         HRESULT DrawGeometryWithBrushAndStrokeWidth(
             [in] CanvasGeometry* geometry,
-            [in] Microsoft.Graphics.Canvas.Numerics.Vector2 offset,
+            [in] NUMERICS.Vector2 offset,
             [in] ICanvasBrush* brush,
             [in] float strokeWidth);
 
         [overload("DrawGeometry")]
         HRESULT DrawGeometryWithColorAndStrokeWidth(
             [in] CanvasGeometry* geometry,
-            [in] Microsoft.Graphics.Canvas.Numerics.Vector2 offset,
+            [in] NUMERICS.Vector2 offset,
             [in] Windows.UI.Color color,
             [in] float strokeWidth);
 
@@ -1026,7 +1021,7 @@
         [overload("DrawGeometry"), default_overload]
         HRESULT DrawGeometryWithBrushAndStrokeWidthAndStrokeStyle(
             [in] CanvasGeometry* geometry,
-            [in] Microsoft.Graphics.Canvas.Numerics.Vector2 offset,
+            [in] NUMERICS.Vector2 offset,
             [in] ICanvasBrush* brush,
             [in] float strokeWidth,
             [in] CanvasStrokeStyle* strokeStyle);
@@ -1034,7 +1029,7 @@
         [overload("DrawGeometry")]
         HRESULT DrawGeometryWithColorAndStrokeWidthAndStrokeStyle(
             [in] CanvasGeometry* geometry,
-            [in] Microsoft.Graphics.Canvas.Numerics.Vector2 offset,
+            [in] NUMERICS.Vector2 offset,
             [in] Windows.UI.Color color,
             [in] float strokeWidth,
             [in] CanvasStrokeStyle* strokeStyle);
@@ -1077,13 +1072,13 @@
         [overload("FillGeometry"), default_overload]
         HRESULT FillGeometryWithBrush(
             [in] CanvasGeometry* geometry,
-            [in] Microsoft.Graphics.Canvas.Numerics.Vector2 offset,
+            [in] NUMERICS.Vector2 offset,
             [in] ICanvasBrush* brush);
 
         [overload("FillGeometry")]
         HRESULT FillGeometryWithColor(
             [in] CanvasGeometry* geometry,
-            [in] Microsoft.Graphics.Canvas.Numerics.Vector2 offset,
+            [in] NUMERICS.Vector2 offset,
             [in] Windows.UI.Color color);
 
         [overload("FillGeometry"), default_overload]
@@ -1116,13 +1111,13 @@
         [overload("DrawCachedGeometry"), default_overload]
         HRESULT DrawCachedGeometryWithBrush(
             [in] CanvasCachedGeometry* geometry,
-            [in] Microsoft.Graphics.Canvas.Numerics.Vector2 offset,
+            [in] NUMERICS.Vector2 offset,
             [in] ICanvasBrush* brush);
 
         [overload("DrawCachedGeometry")]
         HRESULT DrawCachedGeometryWithColor(
             [in] CanvasCachedGeometry* geometry,
-            [in] Microsoft.Graphics.Canvas.Numerics.Vector2 offset,
+            [in] NUMERICS.Vector2 offset,
             [in] Windows.UI.Color color);
 
         [overload("DrawCachedGeometry"), default_overload]
