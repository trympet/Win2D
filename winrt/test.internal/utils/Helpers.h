// Copyright (c) Microsoft Corporation. All rights reserved.
//
// Licensed under the Apache License, Version 2.0 (the "License"); you may
// not use these files except in compliance with the License. You may obtain
// a copy of the License at http://www.apache.org/licenses/LICENSE-2.0
//
// Unless required by applicable law or agreed to in writing, software
// distributed under the License is distributed on an "AS IS" BASIS, WITHOUT
// WARRANTIES OR CONDITIONS OF ANY KIND, either express or implied. See the
// License for the specific language governing permissions and limitations
// under the License.

#pragma once

namespace Microsoft
{
    namespace VisualStudio
    {
        namespace CppUnitTestFramework
        {

#define ENUM_TO_STRING(TYPE)                                                        \
            template<> inline std::wstring ToString<TYPE>(TYPE const& value) \
            {                                                                       \
                switch (value)

#define ENUM_VALUE(NAME)                                                            \
                case NAME:                                                          \
                    return WIDEN(#NAME)

#define END_ENUM(TYPE)                                                              \
                default:                                                            \
                    return L"<<invalid " WIDEN(#TYPE) L">>";                        \
                }

            ENUM_TO_STRING(CanvasBackground)
            {
                ENUM_VALUE(CanvasBackground::Transparent);
                ENUM_VALUE(CanvasBackground::Opaque);
                END_ENUM(CanvasBackground);
            }

            template<>
            inline std::wstring ToString<RECT>(RECT const& value)
            {
                wchar_t buf[256];
                ThrowIfFailed(StringCchPrintf(
                    buf,
                    _countof(buf),
                    L"RECT{%d,%d,%d,%d}",
                    value.left,
                    value.top,
                    value.right,
                    value.bottom));
                return buf;
            }

            template<>
            inline std::wstring ToString<D2D1_POINT_2F>(D2D1_POINT_2F const& value)
            {
                wchar_t buf[256];
                ThrowIfFailed(StringCchPrintf(
                    buf,
                    _countof(buf),
                    L"D2D_POINT_2F{%f,%f}",
                    value.x,
                    value.y));
                return buf;
            }

            template<>
            inline std::wstring ToString<D2D1_RECT_F>(D2D1_RECT_F const& value)
            {
                wchar_t buf[256];
                ThrowIfFailed(StringCchPrintf(
                    buf,
                    _countof(buf),
                    L"D2D_RECT_F{%f,%f,%f,%f}",
                    value.left,
                    value.top,
                    value.right,
                    value.bottom));
                return buf;
            }

            template<>
            inline std::wstring ToString<D2D1_ROUNDED_RECT>(D2D1_ROUNDED_RECT const& roundedRect)
            {
                wchar_t buf[256];
                ThrowIfFailed(StringCchPrintf(
                    buf,
                    _countof(buf),
                    L"D2D_ROUNDED_RECT{%s,%f,%f}",
                    ToString(roundedRect.rect).c_str(),
                    roundedRect.radiusX,
                    roundedRect.radiusY));
                return buf;
            }

            template<>
            inline std::wstring ToString<D2D1_ELLIPSE>(D2D1_ELLIPSE const& ellipse)
            {
                wchar_t buf[256];
                ThrowIfFailed(StringCchPrintf(
                    buf,
                    _countof(buf),
                    L"D2D_ELLIPSE{%s,%f,%f}",
                    ToString(ellipse.point).c_str(),
                    ellipse.radiusX,
                    ellipse.radiusY));
                return buf;
            }

            template<>
<<<<<<< HEAD
            inline std::wstring ToString<ABI::Windows::Foundation::Size>(ABI::Windows::Foundation::Size const& s)
=======
            static inline std::wstring ToString<D2D1_SIZE_F>(D2D1_SIZE_F const& value)
            {
                wchar_t buf[256];
                ThrowIfFailed(StringCchPrintf(
                    buf,
                    _countof(buf),
                    L"D2D1_SIZE_F{%f,%f}",
                    value.width,
                    value.height));
                return buf;
            }

            template<>
            static inline std::wstring ToString<ABI::Windows::Foundation::Size>(ABI::Windows::Foundation::Size const& s)
>>>>>>> 25da569c
            {
                wchar_t buf[256];
                ThrowIfFailed(StringCchPrintf(
                    buf,
                    _countof(buf),
                    L"Size{%f,%f}",
                    s.Width,
                    s.Height));
                return buf;
            }

            template<>
            inline std::wstring ToString<IID>(IID const& iid)
            {
                wchar_t* iidString = nullptr;
                ThrowIfFailed(StringFromIID(iid, &iidString));
                std::wstring value(iidString);
                CoTaskMemFree(iidString);
                return value;
            }            

            template<>
            inline std::wstring ToString<CanvasTimingInformation>(CanvasTimingInformation const& value)
            {
                wchar_t buf[256];
                ThrowIfFailed(StringCchPrintf(
                    buf,
                    _countof(buf),
                    L"CanvasTimingInformation{UpdateCount=%d,TotalTime=%I64d,ElapsedTime=%I64d,IsRunningSlowly=%d}",
                    value.UpdateCount, value.TotalTime.Duration, value.ElapsedTime.Duration, value.IsRunningSlowly));

                return buf;
            }

            inline std::wstring PointerToString(const wchar_t* name, void* value)
            {
                wchar_t buf[64];
                ThrowIfFailed(StringCchPrintf(
                    buf,
                    _countof(buf),
                    L"%s(%x)",
                    name,
                    value));
                return std::wstring(buf);
            }

#define TO_STRING(T)                                            \
            template<>                                          \
            inline std::wstring ToString<T>(T* value)    \
            {                                                   \
                return PointerToString(L#T, value);             \
            }

            TO_STRING(ICanvasControl);
            TO_STRING(ICanvasDevice);
            TO_STRING(ICanvasDrawingSession);
            TO_STRING(ID2D1Brush);
            TO_STRING(ID2D1Image);
            TO_STRING(ID2D1Device);
            TO_STRING(ID2D1Device1);
            TO_STRING(ID2D1DeviceContext1);
            TO_STRING(ID2D1Factory);
            TO_STRING(IDWriteTextFormat);
            TO_STRING(IDXGIDevice3);
            TO_STRING(IDirect3DDevice);
            TO_STRING(IInspectable);
            TO_STRING(IUnknown);
            TO_STRING(ID2D1StrokeStyle1);
            TO_STRING(ID2D1Bitmap);
            TO_STRING(ID2D1Bitmap1);
            TO_STRING(IDXGISurface);
            TO_STRING(IDXGISwapChain);
            TO_STRING(ICanvasSwapChain);
            TO_STRING(ABI::Windows::UI::Core::ICoreCursor);
            TO_STRING(ID2D1Geometry);

#undef TO_STRING

            ENUM_TO_STRING(CanvasDebugLevel)
            {
                ENUM_VALUE(CanvasDebugLevel::None);
                ENUM_VALUE(CanvasDebugLevel::Error);
                ENUM_VALUE(CanvasDebugLevel::Warning);
                ENUM_VALUE(CanvasDebugLevel::Information);
                END_ENUM(CanvasDebugLevel);
            }

            ENUM_TO_STRING(CanvasHardwareAcceleration)
            {
                ENUM_VALUE(CanvasHardwareAcceleration::On);
                ENUM_VALUE(CanvasHardwareAcceleration::Off);
                END_ENUM(CanvasHardwareAcceleration);
            }

            ENUM_TO_STRING(RunWithDeviceFlags)
            {
                ENUM_VALUE(RunWithDeviceFlags::None);
                ENUM_VALUE(RunWithDeviceFlags::NewlyCreatedDevice);
                ENUM_VALUE(RunWithDeviceFlags::ResourcesNotCreated);
                END_ENUM(RunWithDeviceFlags);
            }

            ENUM_TO_STRING(CanvasCreateResourcesReason)
            {
                ENUM_VALUE(CanvasCreateResourcesReason::FirstTime);
                ENUM_VALUE(CanvasCreateResourcesReason::NewDevice);
                ENUM_VALUE(CanvasCreateResourcesReason::DpiChanged);
                END_ENUM(CanvasCreateResourcesReason);
            }

            ENUM_TO_STRING(CanvasSwapChainRotation)
            {
                ENUM_VALUE(CanvasSwapChainRotation::None);
                ENUM_VALUE(CanvasSwapChainRotation::Rotate90);
                ENUM_VALUE(CanvasSwapChainRotation::Rotate180);
                ENUM_VALUE(CanvasSwapChainRotation::Rotate270);
                END_ENUM(CanvasSwapChainRotation);
            }

            ENUM_TO_STRING(ChangeReason)
            {
                ENUM_VALUE(ChangeReason::Other);
                ENUM_VALUE(ChangeReason::ClearColor);
                ENUM_VALUE(ChangeReason::DeviceLost);
                END_ENUM(ChangeReason);
            }

            template<>
            inline std::wstring ToString<ABI::Windows::UI::Color>(ABI::Windows::UI::Color const& value)
            {
                wchar_t buf[256];
                ThrowIfFailed(StringCchPrintf(
                    buf,
                    _countof(buf),
                    L"Windows.UI.Color{A=%i,R=%i,G=%i,B=%i}",
                    value.A,
                    value.R,
                    value.G,
                    value.B));

                return buf;
            }

            template<>
            inline std::wstring ToString<D2D1_COLOR_F>(D2D1_COLOR_F const& value)
            {
                wchar_t buf[256];
                ThrowIfFailed(StringCchPrintf(
                    buf,
                    _countof(buf),
                    L"D2D1_COLOR_F{A=%f,R=%f,G=%f,B=%f}",
                    value.a,
                    value.r,
                    value.g,
                    value.b));

                return buf;
            }

            template<>
            inline std::wstring ToString<Numerics::Matrix3x2>(Numerics::Matrix3x2 const& value)
            {
                wchar_t buf[256];
                ThrowIfFailed(StringCchPrintf(
                    buf,
                    _countof(buf),
                    L"Numerics.Matrix{M11=%f,M12=%f,M21=%f,M22=%f,M31=%f,M32=%f}",
                    value.M11, value.M12,
                    value.M21, value.M22,
                    value.M31, value.M32));

                return buf;
            }

            template<>
            inline std::wstring ToString<D2D1_MATRIX_3X2_F>(D2D1_MATRIX_3X2_F const& value)
            {
                wchar_t buf[256];
                ThrowIfFailed(StringCchPrintf(
                    buf,
                    _countof(buf),
                    L"D2D1_MATRIX_3X2_F{_11=%f,_12=%f,_21=%f,_22=%f,_31=%f,_32=%f}",
                    value._11, value._12,
                    value._21, value._22,
                    value._31, value._32));

                return buf;
            }

            template<>
            inline std::wstring ToString<D2D1_MATRIX_4X4_F>(D2D1_MATRIX_4X4_F const& value)
            {
                wchar_t buf[256];
                ThrowIfFailed(StringCchPrintf(
                    buf,
                    _countof(buf),
                    L"D2D1_MATRIX_4X4_F{_11=%f,_12=%f,_13=%f,_14=%f,_21=%f,_22=%f,_23=%f,_24=%f,_31=%f,_32=%f,_33=%f,_34=%f,_41=%f,_42=%f,_43=%f,_44=%f}",
                    value._11, value._12, value._13, value._14,
                    value._21, value._22, value._23, value._24,
                    value._31, value._32, value._33, value._34,
                    value._41, value._42, value._43, value._44));

                return buf;
            }

            template<>
            inline std::wstring ToString<ABI::Windows::Foundation::Rect>(ABI::Windows::Foundation::Rect const& value)
            {
                wchar_t buf[256];
                ThrowIfFailed(StringCchPrintf(
                    buf,
                    _countof(buf),
                    L"Rect{X=%f,Y=%f,W=%f,H=%f}",
                    value.X, value.Y,
                    value.Width, value.Height));

                return buf;
            }

            template<>
            inline std::wstring ToString<D2D1_POINT_2U>(D2D1_POINT_2U const& value)
            {
                wchar_t buf[256];
                ThrowIfFailed(StringCchPrintf(
                    buf,
                    _countof(buf),
                    L"D2D1_POINT_2U{X=%f,Y=%f}",
                    value.x, value.y));

                return buf;
            }

            template<>
            inline std::wstring ToString<D2D1_RECT_U>(D2D1_RECT_U const& value)
            {
                wchar_t buf[256];
                ThrowIfFailed(StringCchPrintf(
                    buf,
                    _countof(buf),
                    L"D2D1_RECT_U{l=%f,t=%f,r=%f,b=%f}",
                    value.left, value.top, value.right, value.bottom));

                return buf;
            }

            template<>
            inline std::wstring ToString<ABI::Windows::Foundation::Point>(ABI::Windows::Foundation::Point const& value)
            {
                wchar_t buf[256];
                ThrowIfFailed(StringCchPrintf(
                    buf,
                    _countof(buf),
                    L"Point{X=%f,Y=%f}",
                    value.X, value.Y));

                return buf;
            }

            ENUM_TO_STRING(CanvasCapStyle)
            {
                ENUM_VALUE(CanvasCapStyle::Flat);
                ENUM_VALUE(CanvasCapStyle::Round);
                ENUM_VALUE(CanvasCapStyle::Square);
                ENUM_VALUE(CanvasCapStyle::Triangle);
                END_ENUM(CanvasCapStyle);
            }

            ENUM_TO_STRING(CanvasTextDirection)
            {
                ENUM_VALUE(CanvasTextDirection::TopToBottom);
                ENUM_VALUE(CanvasTextDirection::BottomToTop);
                ENUM_VALUE(CanvasTextDirection::LeftToRight);
                ENUM_VALUE(CanvasTextDirection::RightToLeft);
                END_ENUM(CanvasTextDirection);
            }

            ENUM_TO_STRING(CanvasLineJoin)
            {
                ENUM_VALUE(CanvasLineJoin::Miter);
                ENUM_VALUE(CanvasLineJoin::Bevel);
                ENUM_VALUE(CanvasLineJoin::Round);
                ENUM_VALUE(CanvasLineJoin::MiterOrBevel);
                END_ENUM(CanvasLineJoin);
            }

            ENUM_TO_STRING(CanvasDashStyle)
            {
                ENUM_VALUE(CanvasDashStyle::Solid);
                ENUM_VALUE(CanvasDashStyle::Dash);
                ENUM_VALUE(CanvasDashStyle::Dot);
                ENUM_VALUE(CanvasDashStyle::DashDot);
                ENUM_VALUE(CanvasDashStyle::DashDotDot);
                END_ENUM(CanvasDashStyle);
            }

            ENUM_TO_STRING(CanvasStrokeTransformBehavior)
            {
                ENUM_VALUE(CanvasStrokeTransformBehavior::Normal);
                ENUM_VALUE(CanvasStrokeTransformBehavior::Fixed);
                ENUM_VALUE(CanvasStrokeTransformBehavior::Hairline);
                END_ENUM(CanvasStrokeTransformBehavior);
            }

            ENUM_TO_STRING(D2D1_CAP_STYLE)
            {
                ENUM_VALUE(D2D1_CAP_STYLE_FLAT);
                ENUM_VALUE(D2D1_CAP_STYLE_SQUARE);
                ENUM_VALUE(D2D1_CAP_STYLE_ROUND);
                ENUM_VALUE(D2D1_CAP_STYLE_TRIANGLE);
                END_ENUM(D2D1_CAP_STYLE);
            }

            ENUM_TO_STRING(D2D1_LINE_JOIN)
            {
                ENUM_VALUE(D2D1_LINE_JOIN_MITER);
                ENUM_VALUE(D2D1_LINE_JOIN_BEVEL);
                ENUM_VALUE(D2D1_LINE_JOIN_ROUND);
                ENUM_VALUE(D2D1_LINE_JOIN_MITER_OR_BEVEL);
                END_ENUM(D2D1_LINE_JOIN);
            }

            ENUM_TO_STRING(D2D1_DASH_STYLE)
            {
                ENUM_VALUE(D2D1_DASH_STYLE_SOLID);
                ENUM_VALUE(D2D1_DASH_STYLE_DASH);
                ENUM_VALUE(D2D1_DASH_STYLE_DOT);
                ENUM_VALUE(D2D1_DASH_STYLE_DASH_DOT);
                ENUM_VALUE(D2D1_DASH_STYLE_DASH_DOT_DOT);
                ENUM_VALUE(D2D1_DASH_STYLE_CUSTOM);
                END_ENUM(D2D1_DASH_STYLE);
            }

            ENUM_TO_STRING(D2D1_STROKE_TRANSFORM_TYPE)
            {
                ENUM_VALUE(D2D1_STROKE_TRANSFORM_TYPE_NORMAL);
                ENUM_VALUE(D2D1_STROKE_TRANSFORM_TYPE_FIXED);
                ENUM_VALUE(D2D1_STROKE_TRANSFORM_TYPE_HAIRLINE);
                END_ENUM(D2D1_STROKE_TRANSFORM_TYPE);
            }

            ENUM_TO_STRING(D2D1_FIGURE_BEGIN)
            {
                ENUM_VALUE(D2D1_FIGURE_BEGIN_FILLED);
                ENUM_VALUE(D2D1_FIGURE_BEGIN_HOLLOW);
                END_ENUM(D2D1_FIGURE_BEGIN);
            }

            ENUM_TO_STRING(D2D1_FIGURE_END)
            {
                ENUM_VALUE(D2D1_FIGURE_END_CLOSED);
                ENUM_VALUE(D2D1_FIGURE_END_OPEN);
                END_ENUM(D2D1_FIGURE_END);
            }

            ENUM_TO_STRING(D2D1_SWEEP_DIRECTION)
            {
                ENUM_VALUE(D2D1_SWEEP_DIRECTION_COUNTER_CLOCKWISE);
                ENUM_VALUE(D2D1_SWEEP_DIRECTION_CLOCKWISE);
                END_ENUM(D2D1_SWEEP_DIRECTION);
            }

            ENUM_TO_STRING(D2D1_ARC_SIZE)
            {
                ENUM_VALUE(D2D1_ARC_SIZE_SMALL);
                ENUM_VALUE(D2D1_ARC_SIZE_LARGE);
                END_ENUM(D2D1_ARC_SIZE);
            }

            ENUM_TO_STRING(D2D1_PATH_SEGMENT)
            {
                ENUM_VALUE(D2D1_PATH_SEGMENT_NONE);
                ENUM_VALUE(D2D1_PATH_SEGMENT_FORCE_ROUND_LINE_JOIN);
                ENUM_VALUE(D2D1_PATH_SEGMENT_FORCE_UNSTROKED);
                END_ENUM(D2D1_PATH_SEGMENT);
            }

            ENUM_TO_STRING(D2D1_FILL_MODE)
            {
                ENUM_VALUE(D2D1_FILL_MODE_ALTERNATE);
                ENUM_VALUE(D2D1_FILL_MODE_WINDING);
                END_ENUM(D2D1_FILL_MODE);
            }

            template<>
            inline std::wstring ToString<__int64>(__int64 const& value)
            {
                wchar_t buf[256];
                ThrowIfFailed(StringCchPrintf(
                    buf,
                    _countof(buf),
                    L"%I64d",
                    value));

                return buf;
            }

            ENUM_TO_STRING(DWRITE_FLOW_DIRECTION)
            {
                ENUM_VALUE(DWRITE_FLOW_DIRECTION_TOP_TO_BOTTOM);
                ENUM_VALUE(DWRITE_FLOW_DIRECTION_BOTTOM_TO_TOP);
                ENUM_VALUE(DWRITE_FLOW_DIRECTION_LEFT_TO_RIGHT);
                ENUM_VALUE(DWRITE_FLOW_DIRECTION_RIGHT_TO_LEFT);
                END_ENUM(DWRITE_FLOW_DIRECTION_RIGHT_TO_LEFT);
            }

            ENUM_TO_STRING(CanvasLineSpacingMethod)
            {
                ENUM_VALUE(CanvasLineSpacingMethod::Default);
                ENUM_VALUE(CanvasLineSpacingMethod::Uniform);
                END_ENUM(CanvasLineSpacingMethod);
            }

            ENUM_TO_STRING(DWRITE_LINE_SPACING_METHOD)
            {
                ENUM_VALUE(DWRITE_LINE_SPACING_METHOD_DEFAULT);
                ENUM_VALUE(DWRITE_LINE_SPACING_METHOD_UNIFORM);
                END_ENUM(DWRITE_LINE_SPACING_METHOD);
            }

            ENUM_TO_STRING(ABI::Windows::UI::Text::FontStretch)
            {
                ENUM_VALUE(ABI::Windows::UI::Text::FontStretch_Undefined);
                ENUM_VALUE(ABI::Windows::UI::Text::FontStretch_UltraCondensed);
                ENUM_VALUE(ABI::Windows::UI::Text::FontStretch_ExtraCondensed);
                ENUM_VALUE(ABI::Windows::UI::Text::FontStretch_Condensed);
                ENUM_VALUE(ABI::Windows::UI::Text::FontStretch_SemiCondensed);
                ENUM_VALUE(ABI::Windows::UI::Text::FontStretch_Normal);
                ENUM_VALUE(ABI::Windows::UI::Text::FontStretch_SemiExpanded);
                ENUM_VALUE(ABI::Windows::UI::Text::FontStretch_Expanded);
                ENUM_VALUE(ABI::Windows::UI::Text::FontStretch_ExtraExpanded);
                ENUM_VALUE(ABI::Windows::UI::Text::FontStretch_UltraExpanded);
                END_ENUM(ABI);
            }

            ENUM_TO_STRING(DWRITE_FONT_STRETCH)
            {
                ENUM_VALUE(DWRITE_FONT_STRETCH_UNDEFINED);
                ENUM_VALUE(DWRITE_FONT_STRETCH_ULTRA_CONDENSED);
                ENUM_VALUE(DWRITE_FONT_STRETCH_EXTRA_CONDENSED);
                ENUM_VALUE(DWRITE_FONT_STRETCH_CONDENSED);
                ENUM_VALUE(DWRITE_FONT_STRETCH_SEMI_CONDENSED);
                ENUM_VALUE(DWRITE_FONT_STRETCH_NORMAL);
                ENUM_VALUE(DWRITE_FONT_STRETCH_SEMI_EXPANDED);
                ENUM_VALUE(DWRITE_FONT_STRETCH_EXPANDED);
                ENUM_VALUE(DWRITE_FONT_STRETCH_EXTRA_EXPANDED);
                ENUM_VALUE(DWRITE_FONT_STRETCH_ULTRA_EXPANDED);
                END_ENUM(DWRITE_FONT_STRETCH_ULTRA_EXPANDED);
            }

            ENUM_TO_STRING(ABI::Windows::UI::Text::FontStyle)
            {
                ENUM_VALUE(ABI::Windows::UI::Text::FontStyle_Normal);
                ENUM_VALUE(ABI::Windows::UI::Text::FontStyle_Oblique);
                ENUM_VALUE(ABI::Windows::UI::Text::FontStyle_Italic);
                END_ENUM(ABI);
            }

            ENUM_TO_STRING(DWRITE_FONT_STYLE)
            {
                ENUM_VALUE(DWRITE_FONT_STYLE_NORMAL);
                ENUM_VALUE(DWRITE_FONT_STYLE_OBLIQUE);
                ENUM_VALUE(DWRITE_FONT_STYLE_ITALIC);
                END_ENUM(DWRITE_FONT_STYLE_ITALIC);
            }

            ENUM_TO_STRING(CanvasVerticalAlignment)
            {
                ENUM_VALUE(CanvasVerticalAlignment::Top);
                ENUM_VALUE(CanvasVerticalAlignment::Bottom);
                ENUM_VALUE(CanvasVerticalAlignment::Center);
                END_ENUM(CanvasVerticalAlignment);
            }
            
            ENUM_TO_STRING(DWRITE_PARAGRAPH_ALIGNMENT)
            {
                ENUM_VALUE(DWRITE_PARAGRAPH_ALIGNMENT_NEAR);
                ENUM_VALUE(DWRITE_PARAGRAPH_ALIGNMENT_FAR);
                ENUM_VALUE(DWRITE_PARAGRAPH_ALIGNMENT_CENTER);
                END_ENUM(DWRITE_PARAGRAPH_ALIGNMENT);
            }

            ENUM_TO_STRING(DWRITE_READING_DIRECTION)
            {
                ENUM_VALUE(DWRITE_READING_DIRECTION_LEFT_TO_RIGHT);
                ENUM_VALUE(DWRITE_READING_DIRECTION_RIGHT_TO_LEFT);
                ENUM_VALUE(DWRITE_READING_DIRECTION_TOP_TO_BOTTOM);
                ENUM_VALUE(DWRITE_READING_DIRECTION_BOTTOM_TO_TOP);
                END_ENUM(DWRITE_READING_DIRECTION);
            }

            ENUM_TO_STRING(ABI::Windows::UI::Text::ParagraphAlignment)
            {
                ENUM_VALUE(ABI::Windows::UI::Text::ParagraphAlignment_Undefined);
                ENUM_VALUE(ABI::Windows::UI::Text::ParagraphAlignment_Left);
                ENUM_VALUE(ABI::Windows::UI::Text::ParagraphAlignment_Center);
                ENUM_VALUE(ABI::Windows::UI::Text::ParagraphAlignment_Right);
                ENUM_VALUE(ABI::Windows::UI::Text::ParagraphAlignment_Justify);
                END_ENUM(ABI::Windows::UI::Text::ParagraphAlignment);
            }

            ENUM_TO_STRING(DWRITE_TEXT_ALIGNMENT)
            {
                ENUM_VALUE(DWRITE_TEXT_ALIGNMENT_LEADING);
                ENUM_VALUE(DWRITE_TEXT_ALIGNMENT_TRAILING);
                ENUM_VALUE(DWRITE_TEXT_ALIGNMENT_CENTER);
                ENUM_VALUE(DWRITE_TEXT_ALIGNMENT_JUSTIFIED);
                END_ENUM(DWRITE_TEXT_ALIGNMENT);
            }

            ENUM_TO_STRING(CanvasTextTrimmingGranularity)
            {
                ENUM_VALUE(CanvasTextTrimmingGranularity::None);
                ENUM_VALUE(CanvasTextTrimmingGranularity::Character);
                ENUM_VALUE(CanvasTextTrimmingGranularity::Word);
                END_ENUM(CanvasTextTrimmingGranularity);
            }
            
            ENUM_TO_STRING(DWRITE_TRIMMING_GRANULARITY)
            {
                ENUM_VALUE(DWRITE_TRIMMING_GRANULARITY_NONE);
                ENUM_VALUE(DWRITE_TRIMMING_GRANULARITY_CHARACTER);
                ENUM_VALUE(DWRITE_TRIMMING_GRANULARITY_WORD);
                END_ENUM(DWRITE_TRIMMING_GRANULARITY);
            }

            ENUM_TO_STRING(CanvasWordWrapping)
            {
                ENUM_VALUE(CanvasWordWrapping::Wrap);
                ENUM_VALUE(CanvasWordWrapping::NoWrap);
                ENUM_VALUE(CanvasWordWrapping::EmergencyBreak);
                ENUM_VALUE(CanvasWordWrapping::WholeWord);
                ENUM_VALUE(CanvasWordWrapping::Character);
                END_ENUM(CanvasWordWrapping);
            }

            ENUM_TO_STRING(DWRITE_WORD_WRAPPING)
            {
                ENUM_VALUE(DWRITE_WORD_WRAPPING_WRAP);
                ENUM_VALUE(DWRITE_WORD_WRAPPING_NO_WRAP);
                ENUM_VALUE(DWRITE_WORD_WRAPPING_EMERGENCY_BREAK);
                ENUM_VALUE(DWRITE_WORD_WRAPPING_WHOLE_WORD);
                ENUM_VALUE(DWRITE_WORD_WRAPPING_CHARACTER);
                END_ENUM(DWRITE_WORD_WRAPPING);
            }

            ENUM_TO_STRING(D2D1_ANTIALIAS_MODE)
            {
                ENUM_VALUE(D2D1_ANTIALIAS_MODE_PER_PRIMITIVE);
                ENUM_VALUE(D2D1_ANTIALIAS_MODE_ALIASED);
                END_ENUM(D2D1_ANTIALIAS_MODE);
            }

            ENUM_TO_STRING(CanvasAntialiasing)
            {
                ENUM_VALUE(CanvasAntialiasing::Antialiased);
                ENUM_VALUE(CanvasAntialiasing::Aliased);
                END_ENUM(CanvasAntialiasing);
            }

            ENUM_TO_STRING(D2D1_PRIMITIVE_BLEND)
            {
                ENUM_VALUE(D2D1_PRIMITIVE_BLEND_SOURCE_OVER);
                ENUM_VALUE(D2D1_PRIMITIVE_BLEND_COPY);
                ENUM_VALUE(D2D1_PRIMITIVE_BLEND_MIN);
                ENUM_VALUE(D2D1_PRIMITIVE_BLEND_ADD);
                END_ENUM(D2D1_PRIMITIVE_BLEND);
            }

            ENUM_TO_STRING(CanvasBlend)
            {
                ENUM_VALUE(CanvasBlend::SourceOver);
                ENUM_VALUE(CanvasBlend::Copy);
                ENUM_VALUE(CanvasBlend::Min);
                ENUM_VALUE(CanvasBlend::Add);
                END_ENUM(CanvasBlend);
            }

            ENUM_TO_STRING(D2D1_TEXT_ANTIALIAS_MODE)
            {
                ENUM_VALUE(D2D1_TEXT_ANTIALIAS_MODE_DEFAULT);
                ENUM_VALUE(D2D1_TEXT_ANTIALIAS_MODE_CLEARTYPE);
                ENUM_VALUE(D2D1_TEXT_ANTIALIAS_MODE_GRAYSCALE);
                ENUM_VALUE(D2D1_TEXT_ANTIALIAS_MODE_ALIASED);
                END_ENUM(D2D1_TEXT_ANTIALIAS_MODE);
            }

            ENUM_TO_STRING(CanvasTextAntialiasing)
            {
                ENUM_VALUE(CanvasTextAntialiasing::Default);
                ENUM_VALUE(CanvasTextAntialiasing::ClearType);
                ENUM_VALUE(CanvasTextAntialiasing::Grayscale);
                ENUM_VALUE(CanvasTextAntialiasing::Aliased);
                END_ENUM(CanvasTextAntialiasing);
            }

            ENUM_TO_STRING(D2D1_UNIT_MODE)
            {
                ENUM_VALUE(D2D1_UNIT_MODE_DIPS);
                ENUM_VALUE(D2D1_UNIT_MODE_PIXELS);
                END_ENUM(D2D1_UNIT_MODE);
            }

            ENUM_TO_STRING(CanvasUnits)
            {
                ENUM_VALUE(CanvasUnits::Dips);
                ENUM_VALUE(CanvasUnits::Pixels);
                END_ENUM(CanvasUnits);
            }

            ENUM_TO_STRING(AsyncStatus)
            {
                ENUM_VALUE(AsyncStatus::Started);
                ENUM_VALUE(AsyncStatus::Completed);
                ENUM_VALUE(AsyncStatus::Canceled);
                ENUM_VALUE(AsyncStatus::Error);
                END_ENUM(AsyncStatus);
            }
            
            ENUM_TO_STRING(CanvasEdgeBehavior)
            {
                ENUM_VALUE(CanvasEdgeBehavior::Clamp);
                ENUM_VALUE(CanvasEdgeBehavior::Mirror);
                ENUM_VALUE(CanvasEdgeBehavior::Wrap);
                END_ENUM(CanvasEdgeBehavior);
            }            
            
            ENUM_TO_STRING(D2D1_EXTEND_MODE)
            {
                ENUM_VALUE(D2D1_EXTEND_MODE_CLAMP);
                ENUM_VALUE(D2D1_EXTEND_MODE_MIRROR);
                ENUM_VALUE(D2D1_EXTEND_MODE_WRAP);
                END_ENUM(D2D1_EXTEND_MODE);
            }

            ENUM_TO_STRING(CanvasImageInterpolation)
            {
                ENUM_VALUE(CanvasImageInterpolation::NearestNeighbor);
                ENUM_VALUE(CanvasImageInterpolation::Linear);
                ENUM_VALUE(CanvasImageInterpolation::Cubic);
                ENUM_VALUE(CanvasImageInterpolation::MultiSampleLinear);
                ENUM_VALUE(CanvasImageInterpolation::Anisotropic);
                ENUM_VALUE(CanvasImageInterpolation::HighQualityCubic);
                END_ENUM(CanvasImageInterpolation);
            }

            ENUM_TO_STRING(D2D1_INTERPOLATION_MODE)
            {
                ENUM_VALUE(D2D1_INTERPOLATION_MODE_NEAREST_NEIGHBOR);
                ENUM_VALUE(D2D1_INTERPOLATION_MODE_LINEAR);
                ENUM_VALUE(D2D1_INTERPOLATION_MODE_CUBIC);
                ENUM_VALUE(D2D1_INTERPOLATION_MODE_MULTI_SAMPLE_LINEAR);
                ENUM_VALUE(D2D1_INTERPOLATION_MODE_ANISOTROPIC);
                ENUM_VALUE(D2D1_INTERPOLATION_MODE_HIGH_QUALITY_CUBIC);
                END_ENUM(D2D1_INTERPOLATION_MODE);
            }

            ENUM_TO_STRING(CanvasAlphaMode)
            {
                ENUM_VALUE(CanvasAlphaMode::Ignore);
                ENUM_VALUE(CanvasAlphaMode::Premultiplied);
                ENUM_VALUE(CanvasAlphaMode::Straight);
                END_ENUM(CanvasAlphaMode);
            }

            ENUM_TO_STRING(CanvasColorSpace)
            {
                ENUM_VALUE(CanvasColorSpace::Custom);
                ENUM_VALUE(CanvasColorSpace::Srgb);
                ENUM_VALUE(CanvasColorSpace::ScRgb);
                END_ENUM(CanvasColorSpace);
            }

            ENUM_TO_STRING(CanvasBufferPrecision)
            {
                ENUM_VALUE(CanvasBufferPrecision::Precision8UIntNormalized);
                ENUM_VALUE(CanvasBufferPrecision::Precision8UIntNormalizedSrgb);
                ENUM_VALUE(CanvasBufferPrecision::Precision16UIntNormalized);
                ENUM_VALUE(CanvasBufferPrecision::Precision16Float);
                ENUM_VALUE(CanvasBufferPrecision::Precision32Float);
                END_ENUM(CanvasBufferPrecision);
            }

            ENUM_TO_STRING(D2D1_COMPOSITE_MODE)
            {
                ENUM_VALUE(D2D1_COMPOSITE_MODE_SOURCE_OVER);
                ENUM_VALUE(D2D1_COMPOSITE_MODE_DESTINATION_OVER);
                ENUM_VALUE(D2D1_COMPOSITE_MODE_SOURCE_IN);
                ENUM_VALUE(D2D1_COMPOSITE_MODE_DESTINATION_IN);
                ENUM_VALUE(D2D1_COMPOSITE_MODE_SOURCE_OUT);
                ENUM_VALUE(D2D1_COMPOSITE_MODE_DESTINATION_OUT);
                ENUM_VALUE(D2D1_COMPOSITE_MODE_SOURCE_ATOP);
                ENUM_VALUE(D2D1_COMPOSITE_MODE_DESTINATION_ATOP);
                ENUM_VALUE(D2D1_COMPOSITE_MODE_XOR);
                ENUM_VALUE(D2D1_COMPOSITE_MODE_PLUS);
                ENUM_VALUE(D2D1_COMPOSITE_MODE_SOURCE_COPY);
                ENUM_VALUE(D2D1_COMPOSITE_MODE_BOUNDED_SOURCE_COPY);
                ENUM_VALUE(D2D1_COMPOSITE_MODE_MASK_INVERT);
                END_ENUM(D2D1_COMPOSITE_MODE);
            }

            ENUM_TO_STRING(ABI::Windows::UI::Core::CoreDispatcherPriority)
            {
                ENUM_VALUE(ABI::Windows::UI::Core::CoreDispatcherPriority_Idle);
                ENUM_VALUE(ABI::Windows::UI::Core::CoreDispatcherPriority_Low);
                ENUM_VALUE(ABI::Windows::UI::Core::CoreDispatcherPriority_Normal);
                ENUM_VALUE(ABI::Windows::UI::Core::CoreDispatcherPriority_High);
                END_ENUM(ABI::Windows::UI::Core::CoreDispatcherPriority);
            }

            template<typename T>
            inline std::wstring ToStringAsInt(T value)
            {
                wchar_t buf[256];
                ThrowIfFailed(StringCchPrintf(
                    buf,
                    _countof(buf),
                    L"%d",
                    static_cast<int>(value)));
                return buf;
            }

            template<>
            inline std::wstring ToString<ABI::Windows::UI::Text::FontWeight>(ABI::Windows::UI::Text::FontWeight const& value)
            {
                return ToStringAsInt(value.Weight);
            }

#define TO_STRING_AS_INT(TYPE)                                          \
            template<>                                                  \
            inline std::wstring ToString<TYPE>(TYPE const& value) \
            {                                                           \
                return ToStringAsInt(value);                            \
            }

            TO_STRING_AS_INT(DWRITE_FONT_WEIGHT);
            TO_STRING_AS_INT(CanvasDrawTextOptions);
            TO_STRING_AS_INT(D2D1_DRAW_TEXT_OPTIONS);
            TO_STRING_AS_INT(DirectXPixelFormat);
            TO_STRING_AS_INT(DXGI_FORMAT);
            TO_STRING_AS_INT(D2D1_BITMAP_OPTIONS);
            TO_STRING_AS_INT(D2D1_ALPHA_MODE);
            TO_STRING_AS_INT(D2D1_DEVICE_CONTEXT_OPTIONS);
        }

        inline bool operator==(D2D1_POINT_2F const& a, D2D1_POINT_2F const& b)
        {
            return a.x == b.x &&
                a.y == b.y;
        }

        inline bool operator==(D2D1_RECT_F const& a, D2D1_RECT_F const& b)
        {
            return a.left == b.left &&
                a.top == b.top &&
                a.right == b.right &&
                a.bottom == b.bottom;
        }

        inline bool operator==(D2D1_ROUNDED_RECT const& a, D2D1_ROUNDED_RECT const& b)
        {
            return a.rect == b.rect &&
                a.radiusX == b.radiusX &&
                a.radiusY == b.radiusY;
        }

        inline bool operator==(D2D1_ELLIPSE const& a, D2D1_ELLIPSE const& b)
        {
            return a.point == b.point &&
                a.radiusX == b.radiusX &&
                a.radiusY == b.radiusY;
        }

        inline bool operator==(ABI::Windows::UI::Color const& a, ABI::Windows::UI::Color const& b)
        {
            return a.A == b.A &&
                a.R == b.R &&
                a.G == b.G &&
                a.B == b.B;
        }

        inline bool operator==(D2D1_COLOR_F const& a, D2D1_COLOR_F const& b)
        {
            return a.a == b.a &&
                a.r == b.r &&
                a.g == b.g &&
                a.b == b.b;
        }

        inline bool operator==(Numerics::Matrix3x2 const& a, Numerics::Matrix3x2 const& b)
        {
            return
                a.M11 == b.M11 && a.M12 == b.M12 &&
                a.M21 == b.M21 && a.M22 == b.M22 &&
                a.M31 == b.M31 && a.M32 == b.M32;
        }

        inline bool operator==(ABI::Windows::UI::Text::FontWeight const& a, ABI::Windows::UI::Text::FontWeight const& b)
        {
            return a.Weight == b.Weight;
        }

        inline bool operator==(ABI::Windows::Foundation::Rect const& a, ABI::Windows::Foundation::Rect const& b)
        {
            return a.X == b.X &&
                a.Y == b.Y &&
                a.Width == b.Width &&
                a.Height == b.Height;
        }

        inline bool operator==(ABI::Windows::Foundation::Size const& a, ABI::Windows::Foundation::Size const& b)
        {
            return a.Width == b.Width && a.Height == b.Height;
        }

        inline bool operator==(CanvasTimingInformation const& a, CanvasTimingInformation const& b)
        {
            return a.UpdateCount == b.UpdateCount &&
                a.TotalTime.Duration == b.TotalTime.Duration &&
                a.ElapsedTime.Duration == b.ElapsedTime.Duration &&
                a.IsRunningSlowly == b.IsRunningSlowly;
        }

        inline bool operator==(ABI::Windows::Foundation::Point const& a, ABI::Windows::Foundation::Point const& b)
        {
            return a.X == b.X && a.Y == b.Y;
        }

        inline bool operator==(D2D1_SIZE_F const& a, D2D1_SIZE_F const& b)
        {
            return a.width == b.width && a.height == b.height;
        }

    }
}

inline bool operator==(D2D1_MATRIX_3X2_F const& a, D2D1_MATRIX_3X2_F const& b)
{
    return
        a._11 == b._11 && a._12 == b._12 &&
        a._21 == b._21 && a._22 == b._22 &&
        a._31 == b._31 && a._32 == b._32;
}

inline bool operator==(D2D1_MATRIX_4X4_F const& a, D2D1_MATRIX_4X4_F const& b)
{
    return
        a._11 == b._11 && a._12 == b._12 && a._13 == b._13 && a._14 == b._14 &&
        a._21 == b._21 && a._22 == b._22 && a._23 == b._23 && a._24 == b._24 &&
        a._31 == b._31 && a._32 == b._32 && a._33 == b._33 && a._34 == b._34 &&
        a._41 == b._41 && a._42 == b._42 && a._43 == b._43 && a._44 == b._44;
}

inline bool operator==(D2D1_POINT_2U const& a, D2D1_POINT_2U const& b)
{
    return a.x == b.x && a.y == b.y;
}

#define ASSERT_IMPLEMENTS_INTERFACE(obj, INTERFACE)                     \
    {                                                                   \
        ComPtr<INTERFACE> iface;                                        \
        Assert::AreEqual(S_OK, obj.As(&iface), L"Implements " L#INTERFACE); \
    }


template<typename T>
inline void ExpectHResultException(HRESULT expectedHR, T&& lambda)
{
    try
    {
        lambda();
        Assert::Fail(L"Expected this to throw.");
    }
    catch (HResultException const& e)
    {
        Assert::AreEqual(expectedHR, e.GetHr());
    }
}


inline void ValidateStoredErrorState(HRESULT expectedHR, wchar_t const* expectedMessage)
{
    ComPtr<IRestrictedErrorInfo> errorInfo;
    ThrowIfFailed(GetRestrictedErrorInfo(&errorInfo));

    if (expectedHR == S_OK)
    {
        Assert::IsNull(errorInfo.Get());
        return;
    }

    BSTR description = nullptr;
    BSTR restrictedDescription = nullptr;
    BSTR capabilitySid = nullptr;

    auto cleanup = MakeScopeWarden([&]
    {
        if (description)           SysFreeString(description);
        if (restrictedDescription) SysFreeString(restrictedDescription);
        if (capabilitySid)         SysFreeString(capabilitySid);
    });

    HRESULT actualHR;
    
    ThrowIfFailed(errorInfo->GetErrorDetails(&description, &actualHR, &restrictedDescription, &capabilitySid));

    Assert::AreEqual(expectedHR, actualHR);
    Assert::AreEqual(expectedMessage, restrictedDescription);
}


template<typename T>
void AssertClassName(ComPtr<T> obj, wchar_t const* expectedClassName)
{
    ComPtr<IInspectable> inspectable;
    ThrowIfFailed(obj.As(&inspectable));
    
    WinString className;
    ThrowIfFailed(inspectable->GetRuntimeClassName(className.GetAddressOf()));
    
    Assert::AreEqual(expectedClassName, static_cast<wchar_t const*>(className));
}<|MERGE_RESOLUTION|>--- conflicted
+++ resolved
@@ -112,10 +112,7 @@
             }
 
             template<>
-<<<<<<< HEAD
-            inline std::wstring ToString<ABI::Windows::Foundation::Size>(ABI::Windows::Foundation::Size const& s)
-=======
-            static inline std::wstring ToString<D2D1_SIZE_F>(D2D1_SIZE_F const& value)
+            inline std::wstring ToString<D2D1_SIZE_F>(D2D1_SIZE_F const& value)
             {
                 wchar_t buf[256];
                 ThrowIfFailed(StringCchPrintf(
@@ -128,8 +125,7 @@
             }
 
             template<>
-            static inline std::wstring ToString<ABI::Windows::Foundation::Size>(ABI::Windows::Foundation::Size const& s)
->>>>>>> 25da569c
+            inline std::wstring ToString<ABI::Windows::Foundation::Size>(ABI::Windows::Foundation::Size const& s)
             {
                 wchar_t buf[256];
                 ThrowIfFailed(StringCchPrintf(
