--- conflicted
+++ resolved
@@ -347,11 +347,7 @@
         Assert::AreEqual(RO_E_CLOSED, canvasSwapChain->put_Rotation(CanvasSwapChainRotation::None));
 
         Assert::AreEqual(RO_E_CLOSED, canvasSwapChain->ResizeBuffersWithSize(2, 2));
-<<<<<<< HEAD
-        Assert::AreEqual(RO_E_CLOSED, canvasSwapChain->ResizeBuffersWithAllOptions(2, 2, PIXEL_FORMAT(B8G8R8A8UIntNormalized), 2));
-=======
-        Assert::AreEqual(RO_E_CLOSED, canvasSwapChain->ResizeBuffersWithAllOptions(2, 2, DEFAULT_DPI, DirectXPixelFormat::B8G8R8A8UIntNormalized, 2));
->>>>>>> bed12386
+        Assert::AreEqual(RO_E_CLOSED, canvasSwapChain->ResizeBuffersWithAllOptions(2, 2, DEFAULT_DPI, PIXEL_FORMAT(B8G8R8A8UIntNormalized), 2));
 
         ComPtr<ICanvasDevice> device;
         Assert::AreEqual(RO_E_CLOSED, canvasSwapChain->get_Device(&device));
@@ -656,10 +652,7 @@
 
         auto canvasSwapChain = f.CreateTestSwapChain();
 
-<<<<<<< HEAD
-        ThrowIfFailed(canvasSwapChain->ResizeBuffersWithAllOptions(555, 666, PIXEL_FORMAT(R8G8B8A8UIntNormalized), 3));
-=======
-        ThrowIfFailed(canvasSwapChain->ResizeBuffersWithAllOptions(555, 666, DEFAULT_DPI, DirectXPixelFormat::R8G8B8A8UIntNormalized, 3));
+        ThrowIfFailed(canvasSwapChain->ResizeBuffersWithAllOptions(555, 666, DEFAULT_DPI, PIXEL_FORMAT(R8G8B8A8UIntNormalized), 3));
     }
 
     void VerifyResizeBuffersDpiTestCase(int overloadIndex, float dpiScaling)
@@ -722,7 +715,6 @@
 
         VerifyResizeBuffersDpiTestCase(1, 0.5f);
         VerifyResizeBuffersDpiTestCase(1, 2.0f);
->>>>>>> bed12386
     }
 
     TEST_METHOD_EX(CanvasSwapChain_ResizeBuffersSizeOnly)
